###############################################################################
# "THE BEER-WARE LICENSE" (Revision 42):
# <msmith@FreeBSD.ORG> wrote this file. As long as you retain this notice you
# can do whatever you want with this stuff. If we meet some day, and you think
# this stuff is worth it, you can buy me a beer in return
###############################################################################
#
# Makefile for building the betaflight firmware.
#
# Invoke this with 'make help' to see the list of supported targets.
#
###############################################################################


# Things that the user might override on the commandline
#

# The target to build, see VALID_TARGETS below
TARGET    ?= NAZE

# Compile-time options
OPTIONS   ?=

# compile for OpenPilot BootLoader support
OPBL      ?= no

# Debugger optons, must be empty or GDB
DEBUG     ?=

# Insert the debugging hardfault debugger
# releases should not be built with this flag as it does not disable pwm output
DEBUG_HARDFAULTS ?=

# Serial port/Device for flashing
SERIAL_DEVICE   ?= $(firstword $(wildcard /dev/ttyUSB*) no-port-found)

# Flash size (KB).  Some low-end chips actually have more flash than advertised, use this to override.
FLASH_SIZE ?=

## V                 : Set verbosity level based on the V= parameter
##                     V=0 Low
##                     V=1 High
export AT := @

ifndef V
export V0    :=
export V1    := $(AT)
export STDOUT   :=
else ifeq ($(V), 0)
export V0    := $(AT)
export V1    := $(AT)
export STDOUT:= "> /dev/null"
export MAKE  := $(MAKE) --no-print-directory
else ifeq ($(V), 1)
export V0    :=
export V1    :=
export STDOUT   :=
endif

###############################################################################
# Things that need to be maintained as the source changes
#

FORKNAME      = betaflight

# Working directories
ROOT            := $(patsubst %/,%,$(dir $(lastword $(MAKEFILE_LIST))))
SRC_DIR         = $(ROOT)/src/main
OBJECT_DIR      = $(ROOT)/obj/main
BIN_DIR         = $(ROOT)/obj
CMSIS_DIR       = $(ROOT)/lib/main/CMSIS
INCLUDE_DIRS    = $(SRC_DIR) \
                  $(ROOT)/src/main/target
LINKER_DIR      = $(ROOT)/src/main/target/link

# Build tools, so we all share the same versions
# import macros common to all supported build systems
include $(ROOT)/make/system-id.mk
# developer preferences, edit these at will, they'll be gitignored
include $(ROOT)/make/local.mk

# configure some directories that are relative to wherever ROOT_DIR is located
TOOLS_DIR := $(ROOT)/tools
BUILD_DIR := $(ROOT)/build
DL_DIR := $(ROOT)/downloads

export RM := rm

# import macros that are OS specific
include $(ROOT)/make/$(OSFAMILY).mk

# include the tools makefile
include $(ROOT)/make/tools.mk

# default xtal value for F4 targets
HSE_VALUE       = 8000000

# used for turning on features like VCP and SDCARD
FEATURES        =

SAMPLE_TARGETS  = ALIENFLIGHTF3 ALIENFLIGHTF4 ANYFCF7 BETAFLIGHTF3 BLUEJAYF4 CC3D FURYF4 NAZE REVO SIRINFPV SPARKY SPRACINGF3 SPRACINGF3EVO STM32F3DISCOVERY
ALT_TARGETS     = $(sort $(filter-out target, $(basename $(notdir $(wildcard $(ROOT)/src/main/target/*/*.mk)))))
OPBL_TARGETS    = $(filter %_OPBL, $(ALT_TARGETS))

#VALID_TARGETS  = $(F1_TARGETS) $(F3_TARGETS) $(F4_TARGETS)
VALID_TARGETS   = $(dir $(wildcard $(ROOT)/src/main/target/*/target.mk))
VALID_TARGETS  := $(subst /,, $(subst ./src/main/target/,, $(VALID_TARGETS)))
VALID_TARGETS  := $(VALID_TARGETS) $(ALT_TARGETS)
VALID_TARGETS  := $(sort $(VALID_TARGETS))

ifeq ($(filter $(TARGET),$(ALT_TARGETS)), $(TARGET))
BASE_TARGET    := $(firstword $(subst /,, $(subst ./src/main/target/,, $(dir $(wildcard $(ROOT)/src/main/target/*/$(TARGET).mk)))))
-include $(ROOT)/src/main/target/$(BASE_TARGET)/$(TARGET).mk
else
BASE_TARGET    := $(TARGET)
endif

ifeq ($(filter $(TARGET),$(OPBL_TARGETS)), $(TARGET))
OPBL            = yes
endif

# silently ignore if the file is not present. Allows for target specific.
-include $(ROOT)/src/main/target/$(BASE_TARGET)/target.mk

F4_TARGETS      = $(F405_TARGETS) $(F411_TARGETS)
F7_TARGETS      = $(F7X5XE_TARGETS) $(F7X5XG_TARGETS) $(F7X5XI_TARGETS)

ifeq ($(filter $(TARGET),$(VALID_TARGETS)),)
$(error Target '$(TARGET)' is not valid, must be one of $(VALID_TARGETS). Have you prepared a valid target.mk?)
endif

ifeq ($(filter $(TARGET),$(F1_TARGETS) $(F3_TARGETS) $(F4_TARGETS) $(F7_TARGETS)),)
$(error Target '$(TARGET)' has not specified a valid STM group, must be one of F1, F3, F405, F411 or F7x5. Have you prepared a valid target.mk?)
endif

128K_TARGETS  = $(F1_TARGETS)
256K_TARGETS  = $(F3_TARGETS)
512K_TARGETS  = $(F411_TARGETS) $(F7X5XE_TARGETS)
1024K_TARGETS = $(F405_TARGETS) $(F7X5XG_TARGETS)
2048K_TARGETS = $(F7X5XI_TARGETS)

# Configure default flash sizes for the targets (largest size specified gets hit first) if flash not specified already.
ifeq ($(FLASH_SIZE),)
ifeq ($(TARGET),$(filter $(TARGET),$(2048K_TARGETS)))
FLASH_SIZE = 2048
else ifeq ($(TARGET),$(filter $(TARGET),$(1024K_TARGETS)))
FLASH_SIZE = 1024
else ifeq ($(TARGET),$(filter $(TARGET),$(512K_TARGETS)))
FLASH_SIZE = 512
else ifeq ($(TARGET),$(filter $(TARGET),$(256K_TARGETS)))
FLASH_SIZE = 256
else ifeq ($(TARGET),$(filter $(TARGET),$(128K_TARGETS)))
FLASH_SIZE = 128
else
$(error FLASH_SIZE not configured for target $(TARGET))
endif
endif

# note that there is no hardfault debugging startup file assembly handler for other platforms
ifeq ($(DEBUG_HARDFAULTS),F3)
CFLAGS               += -DDEBUG_HARDFAULTS
STM32F30x_COMMON_SRC  = startup_stm32f3_debug_hardfault_handler.S
else
STM32F30x_COMMON_SRC  = startup_stm32f30x_md_gcc.S
endif

ifeq ($(DEBUG_HARDFAULTS),F7)
CFLAGS               += -DDEBUG_HARDFAULTS
endif

REVISION = $(shell git log -1 --format="%h")

FC_VER_MAJOR := $(shell grep " FC_VERSION_MAJOR" src/main/build/version.h | awk '{print $$3}' )
FC_VER_MINOR := $(shell grep " FC_VERSION_MINOR" src/main/build/version.h | awk '{print $$3}' )
FC_VER_PATCH := $(shell grep " FC_VERSION_PATCH" src/main/build/version.h | awk '{print $$3}' )

FC_VER := $(FC_VER_MAJOR).$(FC_VER_MINOR).$(FC_VER_PATCH)

# Search path for sources
VPATH           := $(SRC_DIR):$(SRC_DIR)/startup
USBFS_DIR       = $(ROOT)/lib/main/STM32_USB-FS-Device_Driver
USBPERIPH_SRC   = $(notdir $(wildcard $(USBFS_DIR)/src/*.c))
FATFS_DIR       = $(ROOT)/lib/main/FatFS
FATFS_SRC       = $(notdir $(wildcard $(FATFS_DIR)/*.c))

CSOURCES        := $(shell find $(SRC_DIR) -name '*.c')

ifeq ($(TARGET),$(filter $(TARGET),$(F3_TARGETS)))
# F3 TARGETS

STDPERIPH_DIR   = $(ROOT)/lib/main/STM32F30x_StdPeriph_Driver
STDPERIPH_SRC   = $(notdir $(wildcard $(STDPERIPH_DIR)/src/*.c))
EXCLUDES        = stm32f30x_crc.c \
                  stm32f30x_can.c

STDPERIPH_SRC   := $(filter-out ${EXCLUDES}, $(STDPERIPH_SRC))
DEVICE_STDPERIPH_SRC = $(STDPERIPH_SRC)

VPATH           := $(VPATH):$(CMSIS_DIR)/CM1/CoreSupport:$(CMSIS_DIR)/CM1/DeviceSupport/ST/STM32F30x
CMSIS_SRC       = $(notdir $(wildcard $(CMSIS_DIR)/CM1/CoreSupport/*.c \
                  $(CMSIS_DIR)/CM1/DeviceSupport/ST/STM32F30x/*.c))

INCLUDE_DIRS    := $(INCLUDE_DIRS) \
                   $(STDPERIPH_DIR)/inc \
                   $(CMSIS_DIR)/CM1/CoreSupport \
                   $(CMSIS_DIR)/CM1/DeviceSupport/ST/STM32F30x

ifneq ($(filter VCP, $(FEATURES)),)
INCLUDE_DIRS    := $(INCLUDE_DIRS) \
                   $(USBFS_DIR)/inc \
                   $(ROOT)/src/main/vcp

VPATH           := $(VPATH):$(USBFS_DIR)/src

DEVICE_STDPERIPH_SRC := $(DEVICE_STDPERIPH_SRC)\
                        $(USBPERIPH_SRC)
endif

ifneq ($(filter SDCARD, $(FEATURES)),)
INCLUDE_DIRS    := $(INCLUDE_DIRS) \
                   $(FATFS_DIR) \

VPATH           := $(VPATH):$(FATFS_DIR)
endif

LD_SCRIPT       = $(LINKER_DIR)/stm32_flash_f303_$(FLASH_SIZE)k.ld

ARCH_FLAGS      = -mthumb -mcpu=cortex-m4 -mfloat-abi=hard -mfpu=fpv4-sp-d16 -fsingle-precision-constant -Wdouble-promotion
DEVICE_FLAGS    = -DSTM32F303xC -DSTM32F303
# End F3 targets
#
# Start F4 targets
else ifeq ($(TARGET),$(filter $(TARGET), $(F4_TARGETS)))

#STDPERIPH
STDPERIPH_DIR   = $(ROOT)/lib/main/STM32F4xx_StdPeriph_Driver
STDPERIPH_SRC   = $(notdir $(wildcard $(STDPERIPH_DIR)/src/*.c))
EXCLUDES        = stm32f4xx_crc.c \
                  stm32f4xx_can.c \
                  stm32f4xx_fmc.c \
                  stm32f4xx_sai.c \
                  stm32f4xx_cec.c \
                  stm32f4xx_dsi.c \
                  stm32f4xx_flash_ramfunc.c \
                  stm32f4xx_fmpi2c.c \
                  stm32f4xx_lptim.c \
                  stm32f4xx_qspi.c \
                  stm32f4xx_spdifrx.c \
                  stm32f4xx_cryp.c \
                  stm32f4xx_cryp_aes.c \
                  stm32f4xx_hash_md5.c \
                  stm32f4xx_cryp_des.c \
                  stm32f4xx_rtc.c \
                  stm32f4xx_hash.c \
                  stm32f4xx_dbgmcu.c \
                  stm32f4xx_cryp_tdes.c \
                  stm32f4xx_hash_sha1.c


ifeq ($(TARGET),$(filter $(TARGET), $(F411_TARGETS)))
EXCLUDES += stm32f4xx_fsmc.c
endif

STDPERIPH_SRC := $(filter-out ${EXCLUDES}, $(STDPERIPH_SRC))

#USB
USBCORE_DIR = $(ROOT)/lib/main/STM32_USB_Device_Library/Core
USBCORE_SRC = $(notdir $(wildcard $(USBCORE_DIR)/src/*.c))
USBOTG_DIR  = $(ROOT)/lib/main/STM32_USB_OTG_Driver
USBOTG_SRC  = $(notdir $(wildcard $(USBOTG_DIR)/src/*.c))
EXCLUDES    = usb_bsp_template.c \
              usb_conf_template.c \
              usb_hcd_int.c \
              usb_hcd.c \
              usb_otg.c

USBOTG_SRC  := $(filter-out ${EXCLUDES}, $(USBOTG_SRC))
USBCDC_DIR  = $(ROOT)/lib/main/STM32_USB_Device_Library/Class/cdc
USBCDC_SRC  = $(notdir $(wildcard $(USBCDC_DIR)/src/*.c))
EXCLUDES    = usbd_cdc_if_template.c
USBCDC_SRC  := $(filter-out ${EXCLUDES}, $(USBCDC_SRC))
VPATH       := $(VPATH):$(USBOTG_DIR)/src:$(USBCORE_DIR)/src:$(USBCDC_DIR)/src

DEVICE_STDPERIPH_SRC := $(STDPERIPH_SRC) \
                        $(USBOTG_SRC) \
                        $(USBCORE_SRC) \
                        $(USBCDC_SRC)

#CMSIS
VPATH           := $(VPATH):$(CMSIS_DIR)/CM4/CoreSupport:$(CMSIS_DIR)/CM4/DeviceSupport/ST/STM32F4xx
CMSIS_SRC       = $(notdir $(wildcard $(CMSIS_DIR)/CM4/CoreSupport/*.c \
                  $(CMSIS_DIR)/CM4/DeviceSupport/ST/STM32F4xx/*.c))
INCLUDE_DIRS    := $(INCLUDE_DIRS) \
                   $(STDPERIPH_DIR)/inc \
                   $(USBOTG_DIR)/inc \
                   $(USBCORE_DIR)/inc \
                   $(USBCDC_DIR)/inc \
                   $(USBFS_DIR)/inc \
                   $(CMSIS_DIR)/CM4/CoreSupport \
                   $(CMSIS_DIR)/CM4/DeviceSupport/ST/STM32F4xx \
                   $(ROOT)/src/main/vcpf4

ifneq ($(filter SDCARD,$(FEATURES)),)
INCLUDE_DIRS    := $(INCLUDE_DIRS) \
                   $(FATFS_DIR)
VPATH           := $(VPATH):$(FATFS_DIR)
endif

#Flags
ARCH_FLAGS      = -mthumb -mcpu=cortex-m4 -march=armv7e-m -mfloat-abi=hard -mfpu=fpv4-sp-d16 -fsingle-precision-constant -Wdouble-promotion

ifeq ($(TARGET),$(filter $(TARGET),$(F411_TARGETS)))
DEVICE_FLAGS    = -DSTM32F411xE
LD_SCRIPT       = $(LINKER_DIR)/stm32_flash_f411.ld
else ifeq ($(TARGET),$(filter $(TARGET),$(F405_TARGETS)))
DEVICE_FLAGS    = -DSTM32F40_41xxx
LD_SCRIPT       = $(LINKER_DIR)/stm32_flash_f405.ld
else
$(error Unknown MCU for F4 target)
endif
DEVICE_FLAGS    += -DHSE_VALUE=$(HSE_VALUE)

# End F4 targets
#
# Start F7 targets
else ifeq ($(TARGET),$(filter $(TARGET), $(F7_TARGETS)))

#STDPERIPH
STDPERIPH_DIR   = $(ROOT)/lib/main/STM32F7xx_HAL_Driver
STDPERIPH_SRC   = $(notdir $(wildcard $(STDPERIPH_DIR)/Src/*.c))
EXCLUDES        = stm32f7xx_hal_timebase_rtc_wakeup_template.c \
				  stm32f7xx_hal_timebase_rtc_alarm_template.c \
				  stm32f7xx_hal_timebase_tim_template.c

STDPERIPH_SRC := $(filter-out ${EXCLUDES}, $(STDPERIPH_SRC))

#USB
USBCORE_DIR = $(ROOT)/lib/main/Middlewares/ST/STM32_USB_Device_Library/Core
USBCORE_SRC = $(notdir $(wildcard $(USBCORE_DIR)/Src/*.c))
EXCLUDES    = usbd_conf_template.c
USBCORE_SRC := $(filter-out ${EXCLUDES}, $(USBCORE_SRC))

USBCDC_DIR = $(ROOT)/lib/main/Middlewares/ST/STM32_USB_Device_Library/Class/CDC
USBCDC_SRC = $(notdir $(wildcard $(USBCDC_DIR)/Src/*.c))
EXCLUDES   = usbd_cdc_if_template.c
USBCDC_SRC := $(filter-out ${EXCLUDES}, $(USBCDC_SRC))

VPATH := $(VPATH):$(USBCDC_DIR)/Src:$(USBCORE_DIR)/Src

DEVICE_STDPERIPH_SRC := $(STDPERIPH_SRC) \
                        $(USBCORE_SRC) \
                        $(USBCDC_SRC)

#CMSIS
VPATH           := $(VPATH):$(CMSIS_DIR)/CM7/Include:$(CMSIS_DIR)/CM7/Device/ST/STM32F7xx
VPATH           := $(VPATH):$(STDPERIPH_DIR)/Src
CMSIS_SRC       = $(notdir $(wildcard $(CMSIS_DIR)/CM7/Include/*.c \
                  $(CMSIS_DIR)/CM7/Device/ST/STM32F7xx/*.c))
INCLUDE_DIRS    := $(INCLUDE_DIRS) \
                   $(STDPERIPH_DIR)/Inc \
                   $(USBCORE_DIR)/Inc \
                   $(USBCDC_DIR)/Inc \
                   $(CMSIS_DIR)/CM7/Include \
                   $(CMSIS_DIR)/CM7/Device/ST/STM32F7xx/Include \
                   $(ROOT)/src/main/vcp_hal

ifneq ($(filter SDCARD,$(FEATURES)),)
INCLUDE_DIRS    := $(INCLUDE_DIRS) \
                   $(FATFS_DIR)
VPATH           := $(VPATH):$(FATFS_DIR)
endif

#Flags
ARCH_FLAGS      = -mthumb -mcpu=cortex-m7 -mfloat-abi=hard -mfpu=fpv5-sp-d16 -fsingle-precision-constant -Wdouble-promotion

ifeq ($(TARGET),$(filter $(TARGET),$(F7X5XG_TARGETS)))
DEVICE_FLAGS    = -DSTM32F745xx -DUSE_HAL_DRIVER -D__FPU_PRESENT
LD_SCRIPT       = $(LINKER_DIR)/stm32_flash_f745.ld
else
$(error Unknown MCU for F7 target)
endif
DEVICE_FLAGS    += -DHSE_VALUE=$(HSE_VALUE)

TARGET_FLAGS = -D$(TARGET)

# End F7 targets
#
# Start F1 targets
else

STDPERIPH_DIR   = $(ROOT)/lib/main/STM32F10x_StdPeriph_Driver
STDPERIPH_SRC   = $(notdir $(wildcard $(STDPERIPH_DIR)/src/*.c))
EXCLUDES        = stm32f10x_crc.c \
                  stm32f10x_cec.c \
                  stm32f10x_can.c

STDPERIPH_SRC   := $(filter-out ${EXCLUDES}, $(STDPERIPH_SRC))

# Search path and source files for the CMSIS sources
VPATH           := $(VPATH):$(CMSIS_DIR)/CM3/CoreSupport:$(CMSIS_DIR)/CM3/DeviceSupport/ST/STM32F10x
CMSIS_SRC       = $(notdir $(wildcard $(CMSIS_DIR)/CM3/CoreSupport/*.c \
                  $(CMSIS_DIR)/CM3/DeviceSupport/ST/STM32F10x/*.c))

INCLUDE_DIRS    := $(INCLUDE_DIRS) \
                   $(STDPERIPH_DIR)/inc \
                   $(CMSIS_DIR)/CM3/CoreSupport \
                   $(CMSIS_DIR)/CM3/DeviceSupport/ST/STM32F10x \

DEVICE_STDPERIPH_SRC = $(STDPERIPH_SRC)

ifneq ($(filter VCP, $(FEATURES)),)
INCLUDE_DIRS    := $(INCLUDE_DIRS) \
                   $(USBFS_DIR)/inc \
                   $(ROOT)/src/main/vcp

VPATH           := $(VPATH):$(USBFS_DIR)/src

DEVICE_STDPERIPH_SRC := $(DEVICE_STDPERIPH_SRC) \
                        $(USBPERIPH_SRC)

endif

LD_SCRIPT       = $(LINKER_DIR)/stm32_flash_f103_$(FLASH_SIZE)k.ld
ARCH_FLAGS      = -mthumb -mcpu=cortex-m3

ifeq ($(DEVICE_FLAGS),)
DEVICE_FLAGS    = -DSTM32F10X_MD
endif
DEVICE_FLAGS   += -DSTM32F10X

endif
#
# End F1 targets
#
ifneq ($(BASE_TARGET), $(TARGET))
TARGET_FLAGS  := $(TARGET_FLAGS) -D$(BASE_TARGET)
endif

ifneq ($(FLASH_SIZE),)
DEVICE_FLAGS  := $(DEVICE_FLAGS) -DFLASH_SIZE=$(FLASH_SIZE)
endif

ifneq ($(HSE_VALUE),)
DEVICE_FLAGS  := $(DEVICE_FLAGS) -DHSE_VALUE=$(HSE_VALUE)
endif

TARGET_DIR     = $(ROOT)/src/main/target/$(BASE_TARGET)
TARGET_DIR_SRC = $(notdir $(wildcard $(TARGET_DIR)/*.c))

ifeq ($(OPBL),yes)
TARGET_FLAGS := -DOPBL $(TARGET_FLAGS)
ifeq ($(TARGET), $(filter $(TARGET),$(F405_TARGETS)))
LD_SCRIPT = $(LINKER_DIR)/stm32_flash_f405_opbl.ld
else ifeq ($(TARGET), $(filter $(TARGET),$(F411_TARGETS)))
LD_SCRIPT = $(LINKER_DIR)/stm32_flash_f411_opbl.ld
else ifeq ($(TARGET), $(filter $(TARGET),$(F3_TARGETS)))
LD_SCRIPT = $(LINKER_DIR)/stm32_flash_f303_$(FLASH_SIZE)k_opbl.ld
else ifeq ($(TARGET), $(filter $(TARGET),$(F1_TARGETS)))
LD_SCRIPT = $(LINKER_DIR)/stm32_flash_f103_$(FLASH_SIZE)k_opbl.ld
endif
.DEFAULT_GOAL := binary
else
.DEFAULT_GOAL := hex
endif

INCLUDE_DIRS    := $(INCLUDE_DIRS) \
                   $(ROOT)/lib/main/MAVLink

INCLUDE_DIRS    := $(INCLUDE_DIRS) \
                   $(TARGET_DIR)

VPATH           := $(VPATH):$(TARGET_DIR)

COMMON_SRC = \
            build/build_config.c \
            build/debug.c \
            build/version.c \
            $(TARGET_DIR_SRC) \
            main.c \
            common/encoding.c \
            common/filter.c \
            common/maths.c \
            common/printf.c \
            common/streambuf.c \
            common/typeconversion.c \
            config/config_eeprom.c \
            config/feature.c \
            config/parameter_group.c \
            drivers/adc.c \
            drivers/buf_writer.c \
            drivers/bus_i2c_soft.c \
            drivers/bus_spi.c \
            drivers/bus_spi_soft.c \
            drivers/display.c \
            drivers/exti.c \
            drivers/gyro_sync.c \
            drivers/io.c \
            drivers/light_led.c \
            drivers/resource.c \
            drivers/rx_nrf24l01.c \
            drivers/rx_spi.c \
            drivers/rx_xn297.c \
            drivers/pwm_output.c \
            drivers/pwm_rx.c \
            drivers/rcc.c \
            drivers/serial.c \
            drivers/serial_uart.c \
            drivers/sound_beeper.c \
            drivers/stack_check.c \
            drivers/system.c \
            drivers/timer.c \
            fc/config.c \
            fc/fc_tasks.c \
            fc/fc_msp.c \
            fc/mw.c \
            fc/rc_controls.c \
            fc/rc_curves.c \
            fc/runtime_config.c \
            flight/altitudehold.c \
            flight/failsafe.c \
            flight/imu.c \
            flight/mixer.c \
            flight/pid.c \
            flight/servos.c \
            io/beeper.c \
            io/serial.c \
            io/serial_4way.c \
            io/serial_4way_avrootloader.c \
            io/serial_4way_stk500v2.c \
            io/serial_cli.c \
            io/statusindicator.c \
            msp/msp_serial.c \
            rx/ibus.c \
            rx/jetiexbus.c \
            rx/msp.c \
            rx/nrf24_cx10.c \
            rx/nrf24_inav.c \
            rx/nrf24_h8_3d.c \
            rx/nrf24_syma.c \
            rx/nrf24_v202.c \
            rx/pwm.c \
            rx/rx.c \
            rx/rx_spi.c \
            rx/crsf.c \
            rx/sbus.c \
            rx/spektrum.c \
            rx/sumd.c \
            rx/sumh.c \
            rx/xbus.c \
            scheduler/scheduler.c \
            sensors/acceleration.c \
            sensors/battery.c \
            sensors/boardalignment.c \
            sensors/compass.c \
            sensors/gyro.c \
            sensors/initialisation.c \
            $(CMSIS_SRC) \
            $(DEVICE_STDPERIPH_SRC)

HIGHEND_SRC = \
            blackbox/blackbox.c \
            blackbox/blackbox_io.c \
            cms/cms.c \
            cms/cms_menu_blackbox.c \
            cms/cms_menu_builtin.c \
            cms/cms_menu_imu.c \
            cms/cms_menu_ledstrip.c \
            cms/cms_menu_misc.c \
            cms/cms_menu_osd.c \
            cms/cms_menu_vtx.c \
            common/colorconversion.c \
            drivers/display_ug2864hsweg01.c \
            drivers/light_ws2811strip.c \
            drivers/serial_escserial.c \
            drivers/serial_softserial.c \
            drivers/sonar_hcsr04.c \
            flight/gtune.c \
            flight/navigation.c \
            flight/gps_conversion.c \
            io/dashboard.c \
            io/displayport_max7456.c \
            io/displayport_msp.c \
            io/displayport_oled.c \
            io/gps.c \
            io/ledstrip.c \
            io/osd.c \
            sensors/sonar.c \
            sensors/barometer.c \
            telemetry/telemetry.c \
            telemetry/crsf.c \
            telemetry/frsky.c \
            telemetry/hott.c \
            telemetry/smartport.c \
            telemetry/ltm.c \
            telemetry/mavlink.c \
            telemetry/esc_telemetry.c \

SPEED_OPTIMISED_SRC = \
            common/encoding.c \
            common/filter.c \
            common/maths.c \
            common/typeconversion.c \
            drivers/adc.c \
            drivers/buf_writer.c \
            drivers/bus_i2c_soft.c \
            drivers/bus_spi.c \
            drivers/bus_spi_soft.c \
            drivers/exti.c \
            drivers/gyro_sync.c \
            drivers/io.c \
            drivers/light_led.c \
            drivers/resource.c \
            drivers/rx_nrf24l01.c \
            drivers/rx_spi.c \
            drivers/rx_xn297.c \
            drivers/pwm_output.c \
            drivers/pwm_rx.c \
            drivers/rcc.c \
            drivers/serial.c \
            drivers/serial_uart.c \
            drivers/sound_beeper.c \
            drivers/stack_check.c \
            drivers/system.c \
            drivers/timer.c \
            fc/fc_tasks.c \
            fc/mw.c \
            fc/rc_controls.c \
            fc/rc_curves.c \
            fc/runtime_config.c \
            flight/altitudehold.c \
            flight/failsafe.c \
            flight/imu.c \
            flight/mixer.c \
            flight/pid.c \
            flight/servos.c \
            io/beeper.c \
            io/serial.c \
            io/statusindicator.c \
            rx/ibus.c \
            rx/jetiexbus.c \
            rx/msp.c \
            rx/nrf24_cx10.c \
            rx/nrf24_inav.c \
            rx/nrf24_h8_3d.c \
            rx/nrf24_syma.c \
            rx/nrf24_v202.c \
            rx/pwm.c \
            rx/rx.c \
            rx/rx_spi.c \
            rx/crsf.c \
            rx/sbus.c \
            rx/spektrum.c \
            rx/sumd.c \
            rx/sumh.c \
            rx/xbus.c \
            scheduler/scheduler.c \
            sensors/acceleration.c \
            sensors/boardalignment.c \
            sensors/gyro.c \
            $(CMSIS_SRC) \
            $(DEVICE_STDPERIPH_SRC) \
            blackbox/blackbox.c \
            blackbox/blackbox_io.c \
            drivers/display_ug2864hsweg01.c \
            drivers/light_ws2811strip.c \
            drivers/serial_softserial.c \
            io/dashboard.c \
            io/displayport_max7456.c \
            io/displayport_msp.c \
            io/displayport_oled.c \
            io/ledstrip.c \
            io/osd.c \
            telemetry/telemetry.c \
            telemetry/crsf.c \
            telemetry/frsky.c \
            telemetry/hott.c \
            telemetry/smartport.c \
            telemetry/ltm.c \
            telemetry/mavlink.c \
            telemetry/esc_telemetry.c \

SIZE_OPTIMISED_SRC = \
            drivers/serial_escserial.c \
            io/serial_cli.c \
            io/serial_4way.c \
            io/serial_4way_avrootloader.c \
            io/serial_4way_stk500v2.c \
            msp/msp_serial.c \

ifeq ($(TARGET),$(filter $(TARGET),$(F4_TARGETS)))
VCP_SRC = \
            vcpf4/stm32f4xx_it.c \
            vcpf4/usb_bsp.c \
            vcpf4/usbd_desc.c \
            vcpf4/usbd_usr.c \
            vcpf4/usbd_cdc_vcp.c \
            drivers/serial_usb_vcp.c
else ifeq ($(TARGET),$(filter $(TARGET),$(F7_TARGETS)))
VCP_SRC = \
            vcp_hal/usbd_desc.c \
            vcp_hal/usbd_conf.c \
            vcp_hal/usbd_cdc_interface.c \
            drivers/serial_usb_vcp_hal.c
else
VCP_SRC = \
            vcp/hw_config.c \
            vcp/stm32_it.c \
            vcp/usb_desc.c \
            vcp/usb_endp.c \
            vcp/usb_istr.c \
            vcp/usb_prop.c \
            vcp/usb_pwr.c \
            drivers/serial_usb_vcp.c \
            drivers/usb_io.c
endif

STM32F10x_COMMON_SRC = \
            startup_stm32f10x_md_gcc.S \
            drivers/adc_stm32f10x.c \
            drivers/bus_i2c_stm32f10x.c \
            drivers/dma.c \
            drivers/gpio_stm32f10x.c \
            drivers/inverter.c \
            drivers/light_ws2811strip_stm32f10x.c \
            drivers/serial_uart_stm32f10x.c \
            drivers/system_stm32f10x.c \
            drivers/timer_stm32f10x.c

STM32F30x_COMMON_SRC = \
            startup_stm32f30x_md_gcc.S \
            target/system_stm32f30x.c \
            drivers/adc_stm32f30x.c \
            drivers/bus_i2c_stm32f30x.c \
            drivers/dma.c \
            drivers/gpio_stm32f30x.c \
            drivers/light_ws2811strip_stm32f30x.c \
            drivers/pwm_output_stm32f3xx.c \
            drivers/serial_uart_stm32f30x.c \
            drivers/system_stm32f30x.c \
            drivers/timer_stm32f30x.c

STM32F4xx_COMMON_SRC = \
            startup_stm32f40xx.s \
            target/system_stm32f4xx.c \
            drivers/accgyro_mpu.c \
            drivers/adc_stm32f4xx.c \
            drivers/bus_i2c_stm32f10x.c \
            drivers/dma_stm32f4xx.c \
            drivers/gpio_stm32f4xx.c \
            drivers/inverter.c \
            drivers/light_ws2811strip_stm32f4xx.c \
            drivers/pwm_output_stm32f4xx.c \
            drivers/serial_uart_stm32f4xx.c \
            drivers/system_stm32f4xx.c \
            drivers/timer_stm32f4xx.c

STM32F7xx_COMMON_SRC = \
            startup_stm32f745xx.s \
            target/system_stm32f7xx.c \
            drivers/accgyro_mpu.c \
            drivers/adc_stm32f7xx.c \
            drivers/bus_i2c_hal.c \
            drivers/dma_stm32f7xx.c \
            drivers/gpio_stm32f7xx.c \
            drivers/inverter.c \
            drivers/bus_spi_hal.c \
            drivers/pwm_output_stm32f7xx.c \
            drivers/timer_hal.c \
            drivers/timer_stm32f7xx.c \
            drivers/pwm_output_hal.c \
            drivers/system_stm32f7xx.c \
            drivers/serial_uart_stm32f7xx.c \
            drivers/serial_uart_hal.c

F7EXCLUDES = drivers/bus_spi.c \
            drivers/bus_i2c.c \
            drivers/timer.c \
            drivers/pwm_output.c \
            drivers/serial_uart.c

# check if target.mk supplied
ifeq ($(TARGET),$(filter $(TARGET),$(F4_TARGETS)))
TARGET_SRC := $(STM32F4xx_COMMON_SRC) $(TARGET_SRC)
else ifeq ($(TARGET),$(filter $(TARGET),$(F7_TARGETS)))
TARGET_SRC := $(STM32F7xx_COMMON_SRC) $(TARGET_SRC)
else ifeq ($(TARGET),$(filter $(TARGET),$(F3_TARGETS)))
TARGET_SRC := $(STM32F30x_COMMON_SRC) $(TARGET_SRC)
else ifeq ($(TARGET),$(filter $(TARGET),$(F1_TARGETS)))
TARGET_SRC := $(STM32F10x_COMMON_SRC) $(TARGET_SRC)
endif

ifneq ($(filter ONBOARDFLASH,$(FEATURES)),)
TARGET_SRC += \
            drivers/flash_m25p16.c \
            io/flashfs.c
endif

ifeq ($(TARGET),$(filter $(TARGET),$(F7_TARGETS) $(F4_TARGETS) $(F3_TARGETS)))
TARGET_SRC += $(HIGHEND_SRC)
else ifneq ($(filter HIGHEND,$(FEATURES)),)
TARGET_SRC += $(HIGHEND_SRC)
endif

TARGET_SRC += $(COMMON_SRC)
#excludes
ifeq ($(TARGET),$(filter $(TARGET),$(F7_TARGETS)))
TARGET_SRC   := $(filter-out ${F7EXCLUDES}, $(TARGET_SRC))
endif

ifneq ($(filter SDCARD,$(FEATURES)),)
TARGET_SRC += \
            drivers/sdcard.c \
            drivers/sdcard_standard.c \
            io/asyncfatfs/asyncfatfs.c \
            io/asyncfatfs/fat_standard.c
endif

ifneq ($(filter VCP,$(FEATURES)),)
TARGET_SRC += $(VCP_SRC)
endif
# end target specific make file checks


# Search path and source files for the ST stdperiph library
VPATH        := $(VPATH):$(STDPERIPH_DIR)/src

###############################################################################
# Things that might need changing to use different tools
#

# Find out if ccache is installed on the system
CCACHE := ccache
RESULT = $(shell (which $(CCACHE) > /dev/null 2>&1; echo $$?) )
ifneq ($(RESULT),0)
CCACHE :=
endif

# Tool names
CROSS_CC    := $(CCACHE) $(ARM_SDK_PREFIX)gcc
CROSS_CXX   := $(CCACHE) $(ARM_SDK_PREFIX)g++
OBJCOPY     := $(ARM_SDK_PREFIX)objcopy
SIZE        := $(ARM_SDK_PREFIX)size

#
# Tool options.
#

ifeq ($(DEBUG),GDB)
OPTIMISE              = -O0
CC_SPEED_OPTIMISATION = $(OPTIMISE)
CC_OPTIMISATION       = $(OPTIMISE)
CC_SIZE_OPTIMISATION  = $(OPTIMISE)
LTO_FLAGS             = $(OPTIMISE)
else
ifeq ($(TARGET),$(filter $(TARGET),$(F1_TARGETS)))
OPTIMISE_SPEED        = -Os
OPTIMISE              = -Os
OPTIMISE_SIZE         = -Os
else ifeq ($(TARGET),$(filter $(TARGET),$(F3_TARGETS)))
OPTIMISE_SPEED        = -Ofast
OPTIMISE              = -O2
OPTIMISE_SIZE         = -Os
else
<<<<<<< HEAD
#OPTIMIZE    = -Ofast
OPTIMIZE    = -O2
=======
OPTIMISE_SPEED        = -Ofast
OPTIMISE              = -Ofast
OPTIMISE_SIZE         = -Ofast
>>>>>>> a9309e12
endif
OPTIMISATION_BASE     = -flto -fuse-linker-plugin -ffast-math
CC_SPEED_OPTIMISATION = $(OPTIMISATION_BASE) $(OPTIMISE_SPEED)
CC_OPTIMISATION       = $(OPTIMISATION_BASE) $(OPTIMISE)
CC_SIZE_OPTIMISATION  = $(OPTIMISATION_BASE) $(OPTIMISE_SIZE)
LTO_FLAGS             = $(OPTIMISATION_BASE) $(OPTIMISE_SPEED)
endif

DEBUG_FLAGS = -ggdb3 -DDEBUG

CFLAGS      += $(ARCH_FLAGS) \
              $(addprefix -D,$(OPTIONS)) \
              $(addprefix -I,$(INCLUDE_DIRS)) \
              $(DEBUG_FLAGS) \
              -std=gnu99 \
              -Wall -Wextra -Wunsafe-loop-optimizations -Wdouble-promotion \
              -ffunction-sections \
              -fdata-sections \
              -pedantic \
              $(DEVICE_FLAGS) \
              -DUSE_STDPERIPH_DRIVER \
              -D$(TARGET) \
              $(TARGET_FLAGS) \
              -D'__FORKNAME__="$(FORKNAME)"' \
              -D'__TARGET__="$(TARGET)"' \
              -D'__REVISION__="$(REVISION)"' \
              -save-temps=obj \
              -MMD -MP

ASFLAGS     = $(ARCH_FLAGS) \
              -x assembler-with-cpp \
              $(addprefix -I,$(INCLUDE_DIRS)) \
              -MMD -MP

LDFLAGS     = -lm \
              -nostartfiles \
              --specs=nano.specs \
              -lc \
              -lnosys \
              $(ARCH_FLAGS) \
              $(LTO_FLAGS) \
              $(DEBUG_FLAGS) \
              -static \
              -Wl,-gc-sections,-Map,$(TARGET_MAP) \
              -Wl,-L$(LINKER_DIR) \
              -Wl,--cref \
              -Wl,--no-wchar-size-warning \
              -T$(LD_SCRIPT)

###############################################################################
# No user-serviceable parts below
###############################################################################

CPPCHECK        = cppcheck $(CSOURCES) --enable=all --platform=unix64 \
                  --std=c99 --inline-suppr --quiet --force \
                  $(addprefix -I,$(INCLUDE_DIRS)) \
                  -I/usr/include -I/usr/include/linux

#
# Things we will build
#
TARGET_BIN      = $(BIN_DIR)/$(FORKNAME)_$(FC_VER)_$(TARGET).bin
TARGET_HEX      = $(BIN_DIR)/$(FORKNAME)_$(FC_VER)_$(TARGET).hex
TARGET_ELF      = $(OBJECT_DIR)/$(FORKNAME)_$(TARGET).elf
TARGET_OBJS     = $(addsuffix .o,$(addprefix $(OBJECT_DIR)/$(TARGET)/,$(basename $(TARGET_SRC))))
TARGET_DEPS     = $(addsuffix .d,$(addprefix $(OBJECT_DIR)/$(TARGET)/,$(basename $(TARGET_SRC))))
TARGET_MAP      = $(OBJECT_DIR)/$(FORKNAME)_$(TARGET).map


CLEAN_ARTIFACTS := $(TARGET_BIN)
CLEAN_ARTIFACTS += $(TARGET_HEX)
CLEAN_ARTIFACTS += $(TARGET_ELF) $(TARGET_OBJS) $(TARGET_MAP)

# Make sure build date and revision is updated on every incremental build
$(OBJECT_DIR)/$(TARGET)/build/version.o : $(TARGET_SRC)

# List of buildable ELF files and their object dependencies.
# It would be nice to compute these lists, but that seems to be just beyond make.

$(TARGET_HEX): $(TARGET_ELF)
	$(V0) $(OBJCOPY) -O ihex --set-start 0x8000000 $< $@

$(TARGET_BIN): $(TARGET_ELF)
	$(V0) $(OBJCOPY) -O binary $< $@

$(TARGET_ELF):  $(TARGET_OBJS)
	$(V1) echo Linking $(TARGET)
	$(V1) $(CROSS_CC) -o $@ $^ $(LDFLAGS)
	$(V0) $(SIZE) $(TARGET_ELF)

# Compile
$(OBJECT_DIR)/$(TARGET)/%.o: %.c
	$(V1) mkdir -p $(dir $@)
	$(V1) $(if $(findstring $(subst ./src/main/,,$<), $(SPEED_OPTIMISED_SRC)), \
	echo "%% (speed optimised) $(notdir $<)" "$(STDOUT)" && \
	$(CROSS_CC) -c -o $@ $(CFLAGS) $(CC_SPEED_OPTIMISATION) $<, \
	$(if $(findstring $(subst ./src/main/,,$<), $(SIZE_OPTIMISED_SRC)), \
	echo "%% (size optimised) $(notdir $<)" "$(STDOUT)" && \
	$(CROSS_CC) -c -o $@ $(CFLAGS) $(CC_SIZE_OPTIMISATION) $<, \
	echo "%% $(notdir $<)" "$(STDOUT)" && \
	$(CROSS_CC) -c -o $@ $(CFLAGS) $(CC_OPTIMISATION) $<))

# Assemble
$(OBJECT_DIR)/$(TARGET)/%.o: %.s
	$(V1) mkdir -p $(dir $@)
	$(V1) echo "%% $(notdir $<)" "$(STDOUT)"
	$(V1) $(CROSS_CC) -c -o $@ $(ASFLAGS) $<

$(OBJECT_DIR)/$(TARGET)/%.o: %.S
	$(V1) mkdir -p $(dir $@)
	$(V1) echo "%% $(notdir $<)" "$(STDOUT)"
	$(V1) $(CROSS_CC) -c -o $@ $(ASFLAGS) $<

## sample            : Build all sample (travis) targets
sample: $(SAMPLE_TARGETS)

## all               : Build all valid targets
all: $(VALID_TARGETS)

$(VALID_TARGETS):
		$(V0) echo "" && \
		echo "Building $@" && \
		$(MAKE) binary hex TARGET=$@ && \
		echo "Building $@ succeeded."



CLEAN_TARGETS = $(addprefix clean_,$(VALID_TARGETS) )
TARGETS_CLEAN = $(addsuffix _clean,$(VALID_TARGETS) )

## clean             : clean up temporary / machine-generated files
clean:
	$(V0) echo "Cleaning $(TARGET)"
	$(V0) rm -f $(CLEAN_ARTIFACTS)
	$(V0) rm -rf $(OBJECT_DIR)/$(TARGET)
	$(V0) echo "Cleaning $(TARGET) succeeded."

## clean_test        : clean up temporary / machine-generated files (tests)
clean_test:
	$(V0) cd src/test && $(MAKE) clean || true

## clean_<TARGET>    : clean up one specific target
$(CLEAN_TARGETS) :
	$(V0) $(MAKE) -j TARGET=$(subst clean_,,$@) clean

## <TARGET>_clean    : clean up one specific target (alias for above)
$(TARGETS_CLEAN) :
	$(V0) $(MAKE) -j TARGET=$(subst _clean,,$@) clean

## clean_all         : clean all valid targets
clean_all:$(CLEAN_TARGETS)

## all_clean         : clean all valid targets (alias for above)
all_clean:$(TARGETS_CLEAN)


flash_$(TARGET): $(TARGET_HEX)
	$(V0) stty -F $(SERIAL_DEVICE) raw speed 115200 -crtscts cs8 -parenb -cstopb -ixon
	$(V0) echo -n 'R' >$(SERIAL_DEVICE)
	$(V0) stm32flash -w $(TARGET_HEX) -v -g 0x0 -b 115200 $(SERIAL_DEVICE)

## flash             : flash firmware (.hex) onto flight controller
flash: flash_$(TARGET)

st-flash_$(TARGET): $(TARGET_BIN)
	$(V0) st-flash --reset write $< 0x08000000

## st-flash          : flash firmware (.bin) onto flight controller
st-flash: st-flash_$(TARGET)

binary:
	$(V0) $(MAKE) -j $(TARGET_BIN)

hex:
	$(V0) $(MAKE) -j $(TARGET_HEX)

unbrick_$(TARGET): $(TARGET_HEX)
	$(V0) stty -F $(SERIAL_DEVICE) raw speed 115200 -crtscts cs8 -parenb -cstopb -ixon
	$(V0) stm32flash -w $(TARGET_HEX) -v -g 0x0 -b 115200 $(SERIAL_DEVICE)

## unbrick           : unbrick flight controller
unbrick: unbrick_$(TARGET)

## cppcheck          : run static analysis on C source code
cppcheck: $(CSOURCES)
	$(V0) $(CPPCHECK)

cppcheck-result.xml: $(CSOURCES)
	$(V0) $(CPPCHECK) --xml-version=2 2> cppcheck-result.xml

# mkdirs
$(DL_DIR):
	mkdir -p $@

$(TOOLS_DIR):
	mkdir -p $@

$(BUILD_DIR):
	mkdir -p $@

## help              : print this help message and exit
help: Makefile make/tools.mk
	$(V0) @echo ""
	$(V0) @echo "Makefile for the $(FORKNAME) firmware"
	$(V0) @echo ""
	$(V0) @echo "Usage:"
	$(V0) @echo "        make [V=<verbosity>] [TARGET=<target>] [OPTIONS=\"<options>\"]"
	$(V0) @echo "Or:"
	$(V0) @echo "        make <target> [V=<verbosity>] [OPTIONS=\"<options>\"]"
	$(V0) @echo ""
	$(V0) @echo "Valid TARGET values are: $(VALID_TARGETS)"
	$(V0) @echo ""
	$(V0) @sed -n 's/^## //p' $?

## targets           : print a list of all valid target platforms (for consumption by scripts)
targets:
	$(V0) @echo "Valid targets: $(VALID_TARGETS)"
	$(V0) @echo "Target:        $(TARGET)"
	$(V0) @echo "Base target:   $(BASE_TARGET)"

## test              : run the cleanflight test suite
## junittest         : run the cleanflight test suite, producing Junit XML result files.
test junittest:
	$(V0) cd src/test && $(MAKE) $@

# rebuild everything when makefile changes
$(TARGET_OBJS) : Makefile

# include auto-generated dependencies
-include $(TARGET_DEPS)<|MERGE_RESOLUTION|>--- conflicted
+++ resolved
@@ -861,14 +861,9 @@
 OPTIMISE              = -O2
 OPTIMISE_SIZE         = -Os
 else
-<<<<<<< HEAD
-#OPTIMIZE    = -Ofast
-OPTIMIZE    = -O2
-=======
 OPTIMISE_SPEED        = -Ofast
 OPTIMISE              = -Ofast
 OPTIMISE_SIZE         = -Ofast
->>>>>>> a9309e12
 endif
 OPTIMISATION_BASE     = -flto -fuse-linker-plugin -ffast-math
 CC_SPEED_OPTIMISATION = $(OPTIMISATION_BASE) $(OPTIMISE_SPEED)
