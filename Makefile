###############################################################################
# "THE BEER-WARE LICENSE" (Revision 42):
# <msmith@FreeBSD.ORG> wrote this file. As long as you retain this notice you
# can do whatever you want with this stuff. If we meet some day, and you think
# this stuff is worth it, you can buy me a beer in return
###############################################################################
#
# Makefile for building the betaflight firmware.
#
# Invoke this with 'make help' to see the list of supported targets.
#
###############################################################################


# Things that the user might override on the commandline
#

# The target to build, see VALID_TARGETS below
TARGET    ?= NAZE

# Compile-time options
OPTIONS   ?=

# compile for OpenPilot BootLoader support
OPBL      ?= no

# Debugger optons, must be empty or GDB
DEBUG     ?=

# Insert the debugging hardfault debugger
# releases should not be built with this flag as it does not disable pwm output
DEBUG_HARDFAULTS ?=

# Serial port/Device for flashing
SERIAL_DEVICE   ?= $(firstword $(wildcard /dev/ttyUSB*) no-port-found)

# Flash size (KB).  Some low-end chips actually have more flash than advertised, use this to override.
FLASH_SIZE ?=

## V                 : Set verbosity level based on the V= parameter
##                     V=0 Low
##                     V=1 High
export AT := @

ifndef V
export V0    :=
export V1    := $(AT)
export STDOUT   :=
else ifeq ($(V), 0)
export V0    := $(AT)
export V1    := $(AT)
export STDOUT:= "> /dev/null"
export MAKE  := $(MAKE) --no-print-directory
else ifeq ($(V), 1)
export V0    :=
export V1    :=
export STDOUT   :=
endif

###############################################################################
# Things that need to be maintained as the source changes
#

FORKNAME      = betaflight

# Working directories
ROOT            := $(patsubst %/,%,$(dir $(lastword $(MAKEFILE_LIST))))
SRC_DIR         = $(ROOT)/src/main
OBJECT_DIR      = $(ROOT)/obj/main
BIN_DIR         = $(ROOT)/obj
CMSIS_DIR       = $(ROOT)/lib/main/CMSIS
INCLUDE_DIRS    = $(SRC_DIR) \
                  $(ROOT)/src/main/target
LINKER_DIR      = $(ROOT)/src/main/target/link

# Build tools, so we all share the same versions
# import macros common to all supported build systems
include $(ROOT)/make/system-id.mk
# developer preferences, edit these at will, they'll be gitignored
include $(ROOT)/make/local.mk

# configure some directories that are relative to wherever ROOT_DIR is located
TOOLS_DIR := $(ROOT)/tools
BUILD_DIR := $(ROOT)/build
DL_DIR := $(ROOT)/downloads

export RM := rm

# import macros that are OS specific
include $(ROOT)/make/$(OSFAMILY).mk

# include the tools makefile
include $(ROOT)/make/tools.mk

# default xtal value for F4 targets
HSE_VALUE       = 8000000

# used for turning on features like VCP and SDCARD
FEATURES        =

SAMPLE_TARGETS  = ALIENFLIGHTF3 ALIENFLIGHTF4 ANYFCF7 BETAFLIGHTF3 BLUEJAYF4 CC3D FURYF4 NAZE REVO SIRINFPV SPARKY SPRACINGF3 SPRACINGF3EVO STM32F3DISCOVERY
ALT_TARGETS     = $(sort $(filter-out target, $(basename $(notdir $(wildcard $(ROOT)/src/main/target/*/*.mk)))))
OPBL_TARGETS    = $(filter %_OPBL, $(ALT_TARGETS))

#VALID_TARGETS  = $(F1_TARGETS) $(F3_TARGETS) $(F4_TARGETS)
VALID_TARGETS   = $(dir $(wildcard $(ROOT)/src/main/target/*/target.mk))
VALID_TARGETS  := $(subst /,, $(subst ./src/main/target/,, $(VALID_TARGETS)))
VALID_TARGETS  := $(VALID_TARGETS) $(ALT_TARGETS)
VALID_TARGETS  := $(sort $(VALID_TARGETS))

ifeq ($(filter $(TARGET),$(ALT_TARGETS)), $(TARGET))
BASE_TARGET    := $(firstword $(subst /,, $(subst ./src/main/target/,, $(dir $(wildcard $(ROOT)/src/main/target/*/$(TARGET).mk)))))
-include $(ROOT)/src/main/target/$(BASE_TARGET)/$(TARGET).mk
else
BASE_TARGET    := $(TARGET)
endif

ifeq ($(filter $(TARGET),$(OPBL_TARGETS)), $(TARGET))
OPBL            = yes
endif

# silently ignore if the file is not present. Allows for target specific.
-include $(ROOT)/src/main/target/$(BASE_TARGET)/target.mk

F4_TARGETS      = $(F405_TARGETS) $(F411_TARGETS)
F7_TARGETS      = $(F7X5XE_TARGETS) $(F7X5XG_TARGETS) $(F7X5XI_TARGETS) $(F7X6XG_TARGETS)

ifeq ($(filter $(TARGET),$(VALID_TARGETS)),)
$(error Target '$(TARGET)' is not valid, must be one of $(VALID_TARGETS). Have you prepared a valid target.mk?)
endif

ifeq ($(filter $(TARGET),$(F1_TARGETS) $(F3_TARGETS) $(F4_TARGETS) $(F7_TARGETS)),)
$(error Target '$(TARGET)' has not specified a valid STM group, must be one of F1, F3, F405, F411 or F7x5. Have you prepared a valid target.mk?)
endif

128K_TARGETS  = $(F1_TARGETS)
256K_TARGETS  = $(F3_TARGETS)
512K_TARGETS  = $(F411_TARGETS) $(F7X5XE_TARGETS)
1024K_TARGETS = $(F405_TARGETS) $(F7X5XG_TARGETS) $(F7X6XG_TARGETS)
2048K_TARGETS = $(F7X5XI_TARGETS)

# Configure default flash sizes for the targets (largest size specified gets hit first) if flash not specified already.
ifeq ($(FLASH_SIZE),)
ifeq ($(TARGET),$(filter $(TARGET),$(2048K_TARGETS)))
FLASH_SIZE = 2048
else ifeq ($(TARGET),$(filter $(TARGET),$(1024K_TARGETS)))
FLASH_SIZE = 1024
else ifeq ($(TARGET),$(filter $(TARGET),$(512K_TARGETS)))
FLASH_SIZE = 512
else ifeq ($(TARGET),$(filter $(TARGET),$(256K_TARGETS)))
FLASH_SIZE = 256
else ifeq ($(TARGET),$(filter $(TARGET),$(128K_TARGETS)))
FLASH_SIZE = 128
else
$(error FLASH_SIZE not configured for target $(TARGET))
endif
endif

# note that there is no hardfault debugging startup file assembly handler for other platforms
ifeq ($(DEBUG_HARDFAULTS),F3)
CFLAGS               += -DDEBUG_HARDFAULTS
STM32F30x_COMMON_SRC  = startup_stm32f3_debug_hardfault_handler.S
else
STM32F30x_COMMON_SRC  = startup_stm32f30x_md_gcc.S
endif

ifeq ($(DEBUG_HARDFAULTS),F7)
CFLAGS               += -DDEBUG_HARDFAULTS
endif

REVISION = $(shell git log -1 --format="%h")

FC_VER_MAJOR := $(shell grep " FC_VERSION_MAJOR" src/main/build/version.h | awk '{print $$3}' )
FC_VER_MINOR := $(shell grep " FC_VERSION_MINOR" src/main/build/version.h | awk '{print $$3}' )
FC_VER_PATCH := $(shell grep " FC_VERSION_PATCH" src/main/build/version.h | awk '{print $$3}' )

FC_VER := $(FC_VER_MAJOR).$(FC_VER_MINOR).$(FC_VER_PATCH)

# Search path for sources
VPATH           := $(SRC_DIR):$(SRC_DIR)/startup
USBFS_DIR       = $(ROOT)/lib/main/STM32_USB-FS-Device_Driver
USBPERIPH_SRC   = $(notdir $(wildcard $(USBFS_DIR)/src/*.c))
FATFS_DIR       = $(ROOT)/lib/main/FatFS
FATFS_SRC       = $(notdir $(wildcard $(FATFS_DIR)/*.c))

CSOURCES        := $(shell find $(SRC_DIR) -name '*.c')

ifeq ($(TARGET),$(filter $(TARGET),$(F3_TARGETS)))
# F3 TARGETS

STDPERIPH_DIR   = $(ROOT)/lib/main/STM32F30x_StdPeriph_Driver
STDPERIPH_SRC   = $(notdir $(wildcard $(STDPERIPH_DIR)/src/*.c))
EXCLUDES        = stm32f30x_crc.c \
                  stm32f30x_can.c

STDPERIPH_SRC   := $(filter-out ${EXCLUDES}, $(STDPERIPH_SRC))
DEVICE_STDPERIPH_SRC = $(STDPERIPH_SRC)

VPATH           := $(VPATH):$(CMSIS_DIR)/CM1/CoreSupport:$(CMSIS_DIR)/CM1/DeviceSupport/ST/STM32F30x
CMSIS_SRC       = $(notdir $(wildcard $(CMSIS_DIR)/CM1/CoreSupport/*.c \
                  $(CMSIS_DIR)/CM1/DeviceSupport/ST/STM32F30x/*.c))

INCLUDE_DIRS    := $(INCLUDE_DIRS) \
                   $(STDPERIPH_DIR)/inc \
                   $(CMSIS_DIR)/CM1/CoreSupport \
                   $(CMSIS_DIR)/CM1/DeviceSupport/ST/STM32F30x

ifneq ($(filter VCP, $(FEATURES)),)
INCLUDE_DIRS    := $(INCLUDE_DIRS) \
                   $(USBFS_DIR)/inc \
                   $(ROOT)/src/main/vcp

VPATH           := $(VPATH):$(USBFS_DIR)/src

DEVICE_STDPERIPH_SRC := $(DEVICE_STDPERIPH_SRC)\
                        $(USBPERIPH_SRC)
endif

ifneq ($(filter SDCARD, $(FEATURES)),)
INCLUDE_DIRS    := $(INCLUDE_DIRS) \
                   $(FATFS_DIR) \

VPATH           := $(VPATH):$(FATFS_DIR)
endif

LD_SCRIPT       = $(LINKER_DIR)/stm32_flash_f303_$(FLASH_SIZE)k.ld

ARCH_FLAGS      = -mthumb -mcpu=cortex-m4 -mfloat-abi=hard -mfpu=fpv4-sp-d16 -fsingle-precision-constant -Wdouble-promotion
DEVICE_FLAGS    = -DSTM32F303xC -DSTM32F303
# End F3 targets
#
# Start F4 targets
else ifeq ($(TARGET),$(filter $(TARGET), $(F4_TARGETS)))

#STDPERIPH
STDPERIPH_DIR   = $(ROOT)/lib/main/STM32F4xx_StdPeriph_Driver
STDPERIPH_SRC   = $(notdir $(wildcard $(STDPERIPH_DIR)/src/*.c))
EXCLUDES        = stm32f4xx_crc.c \
                  stm32f4xx_can.c \
                  stm32f4xx_fmc.c \
                  stm32f4xx_sai.c \
                  stm32f4xx_cec.c \
                  stm32f4xx_dsi.c \
                  stm32f4xx_flash_ramfunc.c \
                  stm32f4xx_fmpi2c.c \
                  stm32f4xx_lptim.c \
                  stm32f4xx_qspi.c \
                  stm32f4xx_spdifrx.c \
                  stm32f4xx_cryp.c \
                  stm32f4xx_cryp_aes.c \
                  stm32f4xx_hash_md5.c \
                  stm32f4xx_cryp_des.c \
                  stm32f4xx_rtc.c \
                  stm32f4xx_hash.c \
                  stm32f4xx_dbgmcu.c \
                  stm32f4xx_cryp_tdes.c \
                  stm32f4xx_hash_sha1.c


ifeq ($(TARGET),$(filter $(TARGET), $(F411_TARGETS)))
EXCLUDES += stm32f4xx_fsmc.c
endif

STDPERIPH_SRC := $(filter-out ${EXCLUDES}, $(STDPERIPH_SRC))

#USB
USBCORE_DIR = $(ROOT)/lib/main/STM32_USB_Device_Library/Core
USBCORE_SRC = $(notdir $(wildcard $(USBCORE_DIR)/src/*.c))
USBOTG_DIR  = $(ROOT)/lib/main/STM32_USB_OTG_Driver
USBOTG_SRC  = $(notdir $(wildcard $(USBOTG_DIR)/src/*.c))
EXCLUDES    = usb_bsp_template.c \
              usb_conf_template.c \
              usb_hcd_int.c \
              usb_hcd.c \
              usb_otg.c

USBOTG_SRC  := $(filter-out ${EXCLUDES}, $(USBOTG_SRC))
USBCDC_DIR  = $(ROOT)/lib/main/STM32_USB_Device_Library/Class/cdc
USBCDC_SRC  = $(notdir $(wildcard $(USBCDC_DIR)/src/*.c))
EXCLUDES    = usbd_cdc_if_template.c
USBCDC_SRC  := $(filter-out ${EXCLUDES}, $(USBCDC_SRC))
VPATH       := $(VPATH):$(USBOTG_DIR)/src:$(USBCORE_DIR)/src:$(USBCDC_DIR)/src

DEVICE_STDPERIPH_SRC := $(STDPERIPH_SRC) \
                        $(USBOTG_SRC) \
                        $(USBCORE_SRC) \
                        $(USBCDC_SRC)

#CMSIS
VPATH           := $(VPATH):$(CMSIS_DIR)/CM4/CoreSupport:$(CMSIS_DIR)/CM4/DeviceSupport/ST/STM32F4xx
CMSIS_SRC       = $(notdir $(wildcard $(CMSIS_DIR)/CM4/CoreSupport/*.c \
                  $(CMSIS_DIR)/CM4/DeviceSupport/ST/STM32F4xx/*.c))
INCLUDE_DIRS    := $(INCLUDE_DIRS) \
                   $(STDPERIPH_DIR)/inc \
                   $(USBOTG_DIR)/inc \
                   $(USBCORE_DIR)/inc \
                   $(USBCDC_DIR)/inc \
                   $(USBFS_DIR)/inc \
                   $(CMSIS_DIR)/CM4/CoreSupport \
                   $(CMSIS_DIR)/CM4/DeviceSupport/ST/STM32F4xx \
                   $(ROOT)/src/main/vcpf4

ifneq ($(filter SDCARD,$(FEATURES)),)
INCLUDE_DIRS    := $(INCLUDE_DIRS) \
                   $(FATFS_DIR)
VPATH           := $(VPATH):$(FATFS_DIR)
endif

#Flags
ARCH_FLAGS      = -mthumb -mcpu=cortex-m4 -march=armv7e-m -mfloat-abi=hard -mfpu=fpv4-sp-d16 -fsingle-precision-constant -Wdouble-promotion

ifeq ($(TARGET),$(filter $(TARGET),$(F411_TARGETS)))
DEVICE_FLAGS    = -DSTM32F411xE
LD_SCRIPT       = $(LINKER_DIR)/stm32_flash_f411.ld
else ifeq ($(TARGET),$(filter $(TARGET),$(F405_TARGETS)))
DEVICE_FLAGS    = -DSTM32F40_41xxx
LD_SCRIPT       = $(LINKER_DIR)/stm32_flash_f405.ld
else
$(error Unknown MCU for F4 target)
endif
DEVICE_FLAGS    += -DHSE_VALUE=$(HSE_VALUE)

# End F4 targets
#
# Start F7 targets
else ifeq ($(TARGET),$(filter $(TARGET), $(F7_TARGETS)))

#STDPERIPH
STDPERIPH_DIR   = $(ROOT)/lib/main/STM32F7xx_HAL_Driver
STDPERIPH_SRC   = $(notdir $(wildcard $(STDPERIPH_DIR)/Src/*.c))
EXCLUDES        = stm32f7xx_hal_timebase_rtc_wakeup_template.c \
				  stm32f7xx_hal_timebase_rtc_alarm_template.c \
				  stm32f7xx_hal_timebase_tim_template.c

STDPERIPH_SRC := $(filter-out ${EXCLUDES}, $(STDPERIPH_SRC))

#USB
USBCORE_DIR = $(ROOT)/lib/main/Middlewares/ST/STM32_USB_Device_Library/Core
USBCORE_SRC = $(notdir $(wildcard $(USBCORE_DIR)/Src/*.c))
EXCLUDES    = usbd_conf_template.c
USBCORE_SRC := $(filter-out ${EXCLUDES}, $(USBCORE_SRC))

USBCDC_DIR = $(ROOT)/lib/main/Middlewares/ST/STM32_USB_Device_Library/Class/CDC
USBCDC_SRC = $(notdir $(wildcard $(USBCDC_DIR)/Src/*.c))
EXCLUDES   = usbd_cdc_if_template.c
USBCDC_SRC := $(filter-out ${EXCLUDES}, $(USBCDC_SRC))

VPATH := $(VPATH):$(USBCDC_DIR)/Src:$(USBCORE_DIR)/Src

DEVICE_STDPERIPH_SRC := $(STDPERIPH_SRC) \
                        $(USBCORE_SRC) \
                        $(USBCDC_SRC)

#CMSIS
VPATH           := $(VPATH):$(CMSIS_DIR)/CM7/Include:$(CMSIS_DIR)/CM7/Device/ST/STM32F7xx
VPATH           := $(VPATH):$(STDPERIPH_DIR)/Src
CMSIS_SRC       = $(notdir $(wildcard $(CMSIS_DIR)/CM7/Include/*.c \
                  $(CMSIS_DIR)/CM7/Device/ST/STM32F7xx/*.c))
INCLUDE_DIRS    := $(INCLUDE_DIRS) \
                   $(STDPERIPH_DIR)/Inc \
                   $(USBCORE_DIR)/Inc \
                   $(USBCDC_DIR)/Inc \
                   $(CMSIS_DIR)/CM7/Include \
                   $(CMSIS_DIR)/CM7/Device/ST/STM32F7xx/Include \
                   $(ROOT)/src/main/vcp_hal

ifneq ($(filter SDCARD,$(FEATURES)),)
INCLUDE_DIRS    := $(INCLUDE_DIRS) \
                   $(FATFS_DIR)
VPATH           := $(VPATH):$(FATFS_DIR)
endif

#Flags
ARCH_FLAGS      = -mthumb -mcpu=cortex-m7 -mfloat-abi=hard -mfpu=fpv5-sp-d16 -fsingle-precision-constant -Wdouble-promotion

ifeq ($(TARGET),$(filter $(TARGET),$(F7X5XG_TARGETS)))
DEVICE_FLAGS    = -DSTM32F745xx -DUSE_HAL_DRIVER -D__FPU_PRESENT
LD_SCRIPT       = $(LINKER_DIR)/stm32_flash_f745.ld
else ifeq ($(TARGET),$(filter $(TARGET),$(F7X6XG_TARGETS)))
DEVICE_FLAGS    = -DSTM32F746xx -DUSE_HAL_DRIVER -D__FPU_PRESENT
LD_SCRIPT       = $(LINKER_DIR)/stm32_flash_f746.ld
else
$(error Unknown MCU for F7 target)
endif
DEVICE_FLAGS    += -DHSE_VALUE=$(HSE_VALUE)

TARGET_FLAGS = -D$(TARGET)

# End F7 targets
#
# Start F1 targets
else

STDPERIPH_DIR   = $(ROOT)/lib/main/STM32F10x_StdPeriph_Driver
STDPERIPH_SRC   = $(notdir $(wildcard $(STDPERIPH_DIR)/src/*.c))
EXCLUDES        = stm32f10x_crc.c \
                  stm32f10x_cec.c \
                  stm32f10x_can.c

STDPERIPH_SRC   := $(filter-out ${EXCLUDES}, $(STDPERIPH_SRC))

# Search path and source files for the CMSIS sources
VPATH           := $(VPATH):$(CMSIS_DIR)/CM3/CoreSupport:$(CMSIS_DIR)/CM3/DeviceSupport/ST/STM32F10x
CMSIS_SRC       = $(notdir $(wildcard $(CMSIS_DIR)/CM3/CoreSupport/*.c \
                  $(CMSIS_DIR)/CM3/DeviceSupport/ST/STM32F10x/*.c))

INCLUDE_DIRS    := $(INCLUDE_DIRS) \
                   $(STDPERIPH_DIR)/inc \
                   $(CMSIS_DIR)/CM3/CoreSupport \
                   $(CMSIS_DIR)/CM3/DeviceSupport/ST/STM32F10x \

DEVICE_STDPERIPH_SRC = $(STDPERIPH_SRC)

ifneq ($(filter VCP, $(FEATURES)),)
INCLUDE_DIRS    := $(INCLUDE_DIRS) \
                   $(USBFS_DIR)/inc \
                   $(ROOT)/src/main/vcp

VPATH           := $(VPATH):$(USBFS_DIR)/src

DEVICE_STDPERIPH_SRC := $(DEVICE_STDPERIPH_SRC) \
                        $(USBPERIPH_SRC)

endif

LD_SCRIPT       = $(LINKER_DIR)/stm32_flash_f103_$(FLASH_SIZE)k.ld
ARCH_FLAGS      = -mthumb -mcpu=cortex-m3

ifeq ($(DEVICE_FLAGS),)
DEVICE_FLAGS    = -DSTM32F10X_MD
endif
DEVICE_FLAGS   += -DSTM32F10X

endif
#
# End F1 targets
#
ifneq ($(BASE_TARGET), $(TARGET))
TARGET_FLAGS  := $(TARGET_FLAGS) -D$(BASE_TARGET)
endif

ifneq ($(FLASH_SIZE),)
DEVICE_FLAGS  := $(DEVICE_FLAGS) -DFLASH_SIZE=$(FLASH_SIZE)
endif

ifneq ($(HSE_VALUE),)
DEVICE_FLAGS  := $(DEVICE_FLAGS) -DHSE_VALUE=$(HSE_VALUE)
endif

TARGET_DIR     = $(ROOT)/src/main/target/$(BASE_TARGET)
TARGET_DIR_SRC = $(notdir $(wildcard $(TARGET_DIR)/*.c))

ifeq ($(OPBL),yes)
TARGET_FLAGS := -DOPBL $(TARGET_FLAGS)
ifeq ($(TARGET), $(filter $(TARGET),$(F405_TARGETS)))
LD_SCRIPT = $(LINKER_DIR)/stm32_flash_f405_opbl.ld
else ifeq ($(TARGET), $(filter $(TARGET),$(F411_TARGETS)))
LD_SCRIPT = $(LINKER_DIR)/stm32_flash_f411_opbl.ld
else ifeq ($(TARGET), $(filter $(TARGET),$(F3_TARGETS)))
LD_SCRIPT = $(LINKER_DIR)/stm32_flash_f303_$(FLASH_SIZE)k_opbl.ld
else ifeq ($(TARGET), $(filter $(TARGET),$(F1_TARGETS)))
LD_SCRIPT = $(LINKER_DIR)/stm32_flash_f103_$(FLASH_SIZE)k_opbl.ld
endif
.DEFAULT_GOAL := binary
else
.DEFAULT_GOAL := hex
endif

INCLUDE_DIRS    := $(INCLUDE_DIRS) \
                   $(ROOT)/lib/main/MAVLink

INCLUDE_DIRS    := $(INCLUDE_DIRS) \
                   $(TARGET_DIR)

VPATH           := $(VPATH):$(TARGET_DIR)

COMMON_SRC = \
            build/build_config.c \
            build/debug.c \
            build/version.c \
            $(TARGET_DIR_SRC) \
            main.c \
            common/encoding.c \
            common/filter.c \
            common/maths.c \
            common/printf.c \
            common/streambuf.c \
            common/typeconversion.c \
            config/config_eeprom.c \
            config/feature.c \
            config/parameter_group.c \
            drivers/adc.c \
            drivers/buf_writer.c \
            drivers/bus_i2c_soft.c \
            drivers/bus_spi.c \
            drivers/bus_spi_soft.c \
            drivers/display.c \
            drivers/exti.c \
            drivers/gyro_sync.c \
            drivers/io.c \
            drivers/light_led.c \
            drivers/resource.c \
            drivers/rx_nrf24l01.c \
            drivers/rx_spi.c \
            drivers/rx_xn297.c \
            drivers/pwm_output.c \
            drivers/pwm_rx.c \
            drivers/rcc.c \
            drivers/serial.c \
            drivers/serial_uart.c \
            drivers/sound_beeper.c \
            drivers/stack_check.c \
            drivers/system.c \
            drivers/timer.c \
            fc/config.c \
            fc/fc_tasks.c \
            fc/fc_msp.c \
            fc/mw.c \
            fc/rc_controls.c \
            fc/rc_curves.c \
            fc/runtime_config.c \
            flight/altitudehold.c \
            flight/failsafe.c \
            flight/imu.c \
            flight/mixer.c \
            flight/pid.c \
            flight/servos.c \
            io/beeper.c \
            io/serial.c \
            io/serial_4way.c \
            io/serial_4way_avrootloader.c \
            io/serial_4way_stk500v2.c \
            io/serial_cli.c \
            io/statusindicator.c \
            msp/msp_serial.c \
            rx/ibus.c \
            rx/jetiexbus.c \
            rx/msp.c \
            rx/nrf24_cx10.c \
            rx/nrf24_inav.c \
            rx/nrf24_h8_3d.c \
            rx/nrf24_syma.c \
            rx/nrf24_v202.c \
            rx/pwm.c \
            rx/rx.c \
            rx/rx_spi.c \
            rx/crsf.c \
            rx/sbus.c \
            rx/spektrum.c \
            rx/sumd.c \
            rx/sumh.c \
            rx/xbus.c \
            scheduler/scheduler.c \
            sensors/acceleration.c \
            sensors/battery.c \
            sensors/boardalignment.c \
            sensors/compass.c \
            sensors/gyro.c \
            sensors/initialisation.c \
            $(CMSIS_SRC) \
            $(DEVICE_STDPERIPH_SRC)

HIGHEND_SRC = \
            blackbox/blackbox.c \
            blackbox/blackbox_io.c \
            cms/cms.c \
            cms/cms_menu_blackbox.c \
            cms/cms_menu_builtin.c \
            cms/cms_menu_imu.c \
            cms/cms_menu_ledstrip.c \
            cms/cms_menu_misc.c \
            cms/cms_menu_osd.c \
            cms/cms_menu_vtx.c \
            common/colorconversion.c \
            drivers/display_ug2864hsweg01.c \
            drivers/light_ws2811strip.c \
            drivers/serial_escserial.c \
            drivers/serial_softserial.c \
            drivers/sonar_hcsr04.c \
            flight/gtune.c \
            flight/navigation.c \
            flight/gps_conversion.c \
            io/dashboard.c \
            io/displayport_max7456.c \
            io/displayport_msp.c \
            io/displayport_oled.c \
            io/gps.c \
            io/ledstrip.c \
            io/osd.c \
            sensors/sonar.c \
            sensors/barometer.c \
            telemetry/telemetry.c \
            telemetry/crsf.c \
            telemetry/frsky.c \
            telemetry/hott.c \
            telemetry/smartport.c \
            telemetry/ltm.c \
            telemetry/mavlink.c \
            sensors/esc_sensor.c \

SPEED_OPTIMISED_SRC = \
            common/encoding.c \
            common/filter.c \
            common/maths.c \
            common/typeconversion.c \
            drivers/adc.c \
            drivers/buf_writer.c \
            drivers/bus_i2c_soft.c \
            drivers/bus_spi.c \
            drivers/bus_spi_soft.c \
            drivers/exti.c \
            drivers/gyro_sync.c \
            drivers/io.c \
            drivers/light_led.c \
            drivers/resource.c \
            drivers/rx_nrf24l01.c \
            drivers/rx_spi.c \
            drivers/rx_xn297.c \
            drivers/pwm_output.c \
            drivers/pwm_rx.c \
            drivers/rcc.c \
            drivers/serial.c \
            drivers/serial_uart.c \
            drivers/sound_beeper.c \
            drivers/stack_check.c \
            drivers/system.c \
            drivers/timer.c \
            fc/fc_tasks.c \
            fc/mw.c \
            fc/rc_controls.c \
            fc/rc_curves.c \
            fc/runtime_config.c \
            flight/altitudehold.c \
            flight/failsafe.c \
            flight/imu.c \
            flight/mixer.c \
            flight/pid.c \
            flight/servos.c \
            io/beeper.c \
            io/serial.c \
            io/statusindicator.c \
            rx/ibus.c \
            rx/jetiexbus.c \
            rx/msp.c \
            rx/nrf24_cx10.c \
            rx/nrf24_inav.c \
            rx/nrf24_h8_3d.c \
            rx/nrf24_syma.c \
            rx/nrf24_v202.c \
            rx/pwm.c \
            rx/rx.c \
            rx/rx_spi.c \
            rx/crsf.c \
            rx/sbus.c \
            rx/spektrum.c \
            rx/sumd.c \
            rx/sumh.c \
            rx/xbus.c \
            scheduler/scheduler.c \
            sensors/acceleration.c \
            sensors/boardalignment.c \
            sensors/gyro.c \
            $(CMSIS_SRC) \
            $(DEVICE_STDPERIPH_SRC) \
            blackbox/blackbox.c \
            blackbox/blackbox_io.c \
            drivers/display_ug2864hsweg01.c \
            drivers/light_ws2811strip.c \
            drivers/serial_softserial.c \
            io/dashboard.c \
            io/displayport_max7456.c \
            io/displayport_msp.c \
            io/displayport_oled.c \
            io/ledstrip.c \
            io/osd.c \
            telemetry/telemetry.c \
            telemetry/crsf.c \
            telemetry/frsky.c \
            telemetry/hott.c \
            telemetry/smartport.c \
            telemetry/ltm.c \
            telemetry/mavlink.c \
            telemetry/esc_telemetry.c \

SIZE_OPTIMISED_SRC = \
            drivers/serial_escserial.c \
            io/serial_cli.c \
            io/serial_4way.c \
            io/serial_4way_avrootloader.c \
            io/serial_4way_stk500v2.c \
            msp/msp_serial.c \
            cms/cms.c \
            cms/cms_menu_blackbox.c \
            cms/cms_menu_builtin.c \
            cms/cms_menu_imu.c \
            cms/cms_menu_ledstrip.c \
            cms/cms_menu_misc.c \
            cms/cms_menu_osd.c \
<<<<<<< HEAD
            cms/cms_menu_vtx.c \
            io/vtx_smartaudio.c 
=======
            cms/cms_menu_vtx.c
>>>>>>> cd9a18db

ifeq ($(TARGET),$(filter $(TARGET),$(F4_TARGETS)))
VCP_SRC = \
            vcpf4/stm32f4xx_it.c \
            vcpf4/usb_bsp.c \
            vcpf4/usbd_desc.c \
            vcpf4/usbd_usr.c \
            vcpf4/usbd_cdc_vcp.c \
            drivers/serial_usb_vcp.c
else ifeq ($(TARGET),$(filter $(TARGET),$(F7_TARGETS)))
VCP_SRC = \
            vcp_hal/usbd_desc.c \
            vcp_hal/usbd_conf.c \
            vcp_hal/usbd_cdc_interface.c \
            drivers/serial_usb_vcp_hal.c
else
VCP_SRC = \
            vcp/hw_config.c \
            vcp/stm32_it.c \
            vcp/usb_desc.c \
            vcp/usb_endp.c \
            vcp/usb_istr.c \
            vcp/usb_prop.c \
            vcp/usb_pwr.c \
            drivers/serial_usb_vcp.c \
            drivers/usb_io.c
endif

STM32F10x_COMMON_SRC = \
            startup_stm32f10x_md_gcc.S \
            drivers/adc_stm32f10x.c \
            drivers/bus_i2c_stm32f10x.c \
            drivers/dma.c \
            drivers/gpio_stm32f10x.c \
            drivers/inverter.c \
            drivers/light_ws2811strip_stm32f10x.c \
            drivers/serial_uart_stm32f10x.c \
            drivers/system_stm32f10x.c \
            drivers/timer_stm32f10x.c

STM32F30x_COMMON_SRC = \
            startup_stm32f30x_md_gcc.S \
            target/system_stm32f30x.c \
            drivers/adc_stm32f30x.c \
            drivers/bus_i2c_stm32f30x.c \
            drivers/dma.c \
            drivers/gpio_stm32f30x.c \
            drivers/light_ws2811strip_stm32f30x.c \
            drivers/pwm_output_stm32f3xx.c \
            drivers/serial_uart_stm32f30x.c \
            drivers/system_stm32f30x.c \
            drivers/timer_stm32f30x.c

STM32F4xx_COMMON_SRC = \
            startup_stm32f40xx.s \
            target/system_stm32f4xx.c \
            drivers/accgyro_mpu.c \
            drivers/adc_stm32f4xx.c \
            drivers/bus_i2c_stm32f10x.c \
            drivers/dma_stm32f4xx.c \
            drivers/gpio_stm32f4xx.c \
            drivers/inverter.c \
            drivers/light_ws2811strip_stm32f4xx.c \
            drivers/pwm_output_stm32f4xx.c \
            drivers/serial_uart_stm32f4xx.c \
            drivers/system_stm32f4xx.c \
            drivers/timer_stm32f4xx.c

STM32F7xx_COMMON_SRC = \
            startup_stm32f745xx.s \
            target/system_stm32f7xx.c \
            drivers/accgyro_mpu.c \
            drivers/adc_stm32f7xx.c \
            drivers/bus_i2c_hal.c \
            drivers/dma_stm32f7xx.c \
            drivers/gpio_stm32f7xx.c \
            drivers/inverter.c \
            drivers/bus_spi_hal.c \
            drivers/pwm_output_stm32f7xx.c \
            drivers/timer_hal.c \
            drivers/timer_stm32f7xx.c \
            drivers/pwm_output_hal.c \
            drivers/system_stm32f7xx.c \
            drivers/serial_uart_stm32f7xx.c \
            drivers/serial_uart_hal.c

F7EXCLUDES = drivers/bus_spi.c \
            drivers/bus_i2c.c \
            drivers/timer.c \
            drivers/pwm_output.c \
            drivers/serial_uart.c

# check if target.mk supplied
ifeq ($(TARGET),$(filter $(TARGET),$(F4_TARGETS)))
TARGET_SRC := $(STM32F4xx_COMMON_SRC) $(TARGET_SRC)
else ifeq ($(TARGET),$(filter $(TARGET),$(F7_TARGETS)))
TARGET_SRC := $(STM32F7xx_COMMON_SRC) $(TARGET_SRC)
else ifeq ($(TARGET),$(filter $(TARGET),$(F3_TARGETS)))
TARGET_SRC := $(STM32F30x_COMMON_SRC) $(TARGET_SRC)
else ifeq ($(TARGET),$(filter $(TARGET),$(F1_TARGETS)))
TARGET_SRC := $(STM32F10x_COMMON_SRC) $(TARGET_SRC)
endif

ifneq ($(filter ONBOARDFLASH,$(FEATURES)),)
TARGET_SRC += \
            drivers/flash_m25p16.c \
            io/flashfs.c
endif

ifeq ($(TARGET),$(filter $(TARGET),$(F7_TARGETS) $(F4_TARGETS) $(F3_TARGETS)))
TARGET_SRC += $(HIGHEND_SRC)
else ifneq ($(filter HIGHEND,$(FEATURES)),)
TARGET_SRC += $(HIGHEND_SRC)
endif

TARGET_SRC += $(COMMON_SRC)
#excludes
ifeq ($(TARGET),$(filter $(TARGET),$(F7_TARGETS)))
TARGET_SRC   := $(filter-out ${F7EXCLUDES}, $(TARGET_SRC))
endif

ifneq ($(filter SDCARD,$(FEATURES)),)
TARGET_SRC += \
            drivers/sdcard.c \
            drivers/sdcard_standard.c \
            io/asyncfatfs/asyncfatfs.c \
            io/asyncfatfs/fat_standard.c
endif

ifneq ($(filter VCP,$(FEATURES)),)
TARGET_SRC += $(VCP_SRC)
endif
# end target specific make file checks


# Search path and source files for the ST stdperiph library
VPATH        := $(VPATH):$(STDPERIPH_DIR)/src

###############################################################################
# Things that might need changing to use different tools
#

# Find out if ccache is installed on the system
CCACHE := ccache
RESULT = $(shell (which $(CCACHE) > /dev/null 2>&1; echo $$?) )
ifneq ($(RESULT),0)
CCACHE :=
endif

# Tool names
CROSS_CC    := $(CCACHE) $(ARM_SDK_PREFIX)gcc
CROSS_CXX   := $(CCACHE) $(ARM_SDK_PREFIX)g++
OBJCOPY     := $(ARM_SDK_PREFIX)objcopy
SIZE        := $(ARM_SDK_PREFIX)size

#
# Tool options.
#

ifeq ($(DEBUG),GDB)
OPTIMISE              = -O0
CC_SPEED_OPTIMISATION = $(OPTIMISE)
CC_OPTIMISATION       = $(OPTIMISE)
CC_SIZE_OPTIMISATION  = $(OPTIMISE)
LTO_FLAGS             = $(OPTIMISE)
else
ifeq ($(TARGET),$(filter $(TARGET),$(F1_TARGETS)))
OPTIMISE_SPEED        = -Os
OPTIMISE              = -Os
OPTIMISE_SIZE         = -Os
else ifeq ($(TARGET),$(filter $(TARGET),$(F3_TARGETS)))
OPTIMISE_SPEED        = -Ofast
OPTIMISE              = -O2
OPTIMISE_SIZE         = -Os
else
OPTIMISE_SPEED        = -Ofast
OPTIMISE              = -Ofast
OPTIMISE_SIZE         = -Ofast
endif
OPTIMISATION_BASE     = -flto -fuse-linker-plugin -ffast-math
CC_SPEED_OPTIMISATION = $(OPTIMISATION_BASE) $(OPTIMISE_SPEED)
CC_OPTIMISATION       = $(OPTIMISATION_BASE) $(OPTIMISE)
CC_SIZE_OPTIMISATION  = $(OPTIMISATION_BASE) $(OPTIMISE_SIZE)
LTO_FLAGS             = $(OPTIMISATION_BASE) $(OPTIMISE_SPEED)
endif

DEBUG_FLAGS = -ggdb3 -DDEBUG

CFLAGS      += $(ARCH_FLAGS) \
              $(addprefix -D,$(OPTIONS)) \
              $(addprefix -I,$(INCLUDE_DIRS)) \
              $(DEBUG_FLAGS) \
              -std=gnu99 \
              -Wall -Wextra -Wunsafe-loop-optimizations -Wdouble-promotion \
              -ffunction-sections \
              -fdata-sections \
              -pedantic \
              $(DEVICE_FLAGS) \
              -DUSE_STDPERIPH_DRIVER \
              -D$(TARGET) \
              $(TARGET_FLAGS) \
              -D'__FORKNAME__="$(FORKNAME)"' \
              -D'__TARGET__="$(TARGET)"' \
              -D'__REVISION__="$(REVISION)"' \
              -save-temps=obj \
              -MMD -MP

ASFLAGS     = $(ARCH_FLAGS) \
              -x assembler-with-cpp \
              $(addprefix -I,$(INCLUDE_DIRS)) \
              -MMD -MP

LDFLAGS     = -lm \
              -nostartfiles \
              --specs=nano.specs \
              -lc \
              -lnosys \
              $(ARCH_FLAGS) \
              $(LTO_FLAGS) \
              $(DEBUG_FLAGS) \
              -static \
              -Wl,-gc-sections,-Map,$(TARGET_MAP) \
              -Wl,-L$(LINKER_DIR) \
              -Wl,--cref \
              -Wl,--no-wchar-size-warning \
              -T$(LD_SCRIPT)

###############################################################################
# No user-serviceable parts below
###############################################################################

CPPCHECK        = cppcheck $(CSOURCES) --enable=all --platform=unix64 \
                  --std=c99 --inline-suppr --quiet --force \
                  $(addprefix -I,$(INCLUDE_DIRS)) \
                  -I/usr/include -I/usr/include/linux

#
# Things we will build
#
TARGET_BIN      = $(BIN_DIR)/$(FORKNAME)_$(FC_VER)_$(TARGET).bin
TARGET_HEX      = $(BIN_DIR)/$(FORKNAME)_$(FC_VER)_$(TARGET).hex
TARGET_ELF      = $(OBJECT_DIR)/$(FORKNAME)_$(TARGET).elf
TARGET_OBJS     = $(addsuffix .o,$(addprefix $(OBJECT_DIR)/$(TARGET)/,$(basename $(TARGET_SRC))))
TARGET_DEPS     = $(addsuffix .d,$(addprefix $(OBJECT_DIR)/$(TARGET)/,$(basename $(TARGET_SRC))))
TARGET_MAP      = $(OBJECT_DIR)/$(FORKNAME)_$(TARGET).map


CLEAN_ARTIFACTS := $(TARGET_BIN)
CLEAN_ARTIFACTS += $(TARGET_HEX)
CLEAN_ARTIFACTS += $(TARGET_ELF) $(TARGET_OBJS) $(TARGET_MAP)

# Make sure build date and revision is updated on every incremental build
$(OBJECT_DIR)/$(TARGET)/build/version.o : $(TARGET_SRC)

# List of buildable ELF files and their object dependencies.
# It would be nice to compute these lists, but that seems to be just beyond make.

$(TARGET_HEX): $(TARGET_ELF)
	$(V0) $(OBJCOPY) -O ihex --set-start 0x8000000 $< $@

$(TARGET_BIN): $(TARGET_ELF)
	$(V0) $(OBJCOPY) -O binary $< $@

$(TARGET_ELF):  $(TARGET_OBJS)
	$(V1) echo Linking $(TARGET)
	$(V1) $(CROSS_CC) -o $@ $^ $(LDFLAGS)
	$(V0) $(SIZE) $(TARGET_ELF)

# Compile
$(OBJECT_DIR)/$(TARGET)/%.o: %.c
	$(V1) mkdir -p $(dir $@)
	$(V1) $(if $(findstring $(subst ./src/main/,,$<), $(SPEED_OPTIMISED_SRC)), \
	echo "%% (speed optimised) $(notdir $<)" "$(STDOUT)" && \
	$(CROSS_CC) -c -o $@ $(CFLAGS) $(CC_SPEED_OPTIMISATION) $<, \
	$(if $(findstring $(subst ./src/main/,,$<), $(SIZE_OPTIMISED_SRC)), \
	echo "%% (size optimised) $(notdir $<)" "$(STDOUT)" && \
	$(CROSS_CC) -c -o $@ $(CFLAGS) $(CC_SIZE_OPTIMISATION) $<, \
	echo "%% $(notdir $<)" "$(STDOUT)" && \
	$(CROSS_CC) -c -o $@ $(CFLAGS) $(CC_OPTIMISATION) $<))

# Assemble
$(OBJECT_DIR)/$(TARGET)/%.o: %.s
	$(V1) mkdir -p $(dir $@)
	$(V1) echo "%% $(notdir $<)" "$(STDOUT)"
	$(V1) $(CROSS_CC) -c -o $@ $(ASFLAGS) $<

$(OBJECT_DIR)/$(TARGET)/%.o: %.S
	$(V1) mkdir -p $(dir $@)
	$(V1) echo "%% $(notdir $<)" "$(STDOUT)"
	$(V1) $(CROSS_CC) -c -o $@ $(ASFLAGS) $<

## sample            : Build all sample (travis) targets
sample: $(SAMPLE_TARGETS)

## all               : Build all valid targets
all: $(VALID_TARGETS)

$(VALID_TARGETS):
		$(V0) echo "" && \
		echo "Building $@" && \
		$(MAKE) binary hex TARGET=$@ && \
		echo "Building $@ succeeded."



CLEAN_TARGETS = $(addprefix clean_,$(VALID_TARGETS) )
TARGETS_CLEAN = $(addsuffix _clean,$(VALID_TARGETS) )

## clean             : clean up temporary / machine-generated files
clean:
	$(V0) echo "Cleaning $(TARGET)"
	$(V0) rm -f $(CLEAN_ARTIFACTS)
	$(V0) rm -rf $(OBJECT_DIR)/$(TARGET)
	$(V0) echo "Cleaning $(TARGET) succeeded."

## clean_test        : clean up temporary / machine-generated files (tests)
clean_test:
	$(V0) cd src/test && $(MAKE) clean || true

## clean_<TARGET>    : clean up one specific target
$(CLEAN_TARGETS) :
	$(V0) $(MAKE) -j TARGET=$(subst clean_,,$@) clean

## <TARGET>_clean    : clean up one specific target (alias for above)
$(TARGETS_CLEAN) :
	$(V0) $(MAKE) -j TARGET=$(subst _clean,,$@) clean

## clean_all         : clean all valid targets
clean_all:$(CLEAN_TARGETS)

## all_clean         : clean all valid targets (alias for above)
all_clean:$(TARGETS_CLEAN)


flash_$(TARGET): $(TARGET_HEX)
	$(V0) stty -F $(SERIAL_DEVICE) raw speed 115200 -crtscts cs8 -parenb -cstopb -ixon
	$(V0) echo -n 'R' >$(SERIAL_DEVICE)
	$(V0) stm32flash -w $(TARGET_HEX) -v -g 0x0 -b 115200 $(SERIAL_DEVICE)

## flash             : flash firmware (.hex) onto flight controller
flash: flash_$(TARGET)

st-flash_$(TARGET): $(TARGET_BIN)
	$(V0) st-flash --reset write $< 0x08000000

## st-flash          : flash firmware (.bin) onto flight controller
st-flash: st-flash_$(TARGET)

binary:
	$(V0) $(MAKE) -j $(TARGET_BIN)

hex:
	$(V0) $(MAKE) -j $(TARGET_HEX)

unbrick_$(TARGET): $(TARGET_HEX)
	$(V0) stty -F $(SERIAL_DEVICE) raw speed 115200 -crtscts cs8 -parenb -cstopb -ixon
	$(V0) stm32flash -w $(TARGET_HEX) -v -g 0x0 -b 115200 $(SERIAL_DEVICE)

## unbrick           : unbrick flight controller
unbrick: unbrick_$(TARGET)

## cppcheck          : run static analysis on C source code
cppcheck: $(CSOURCES)
	$(V0) $(CPPCHECK)

cppcheck-result.xml: $(CSOURCES)
	$(V0) $(CPPCHECK) --xml-version=2 2> cppcheck-result.xml

# mkdirs
$(DL_DIR):
	mkdir -p $@

$(TOOLS_DIR):
	mkdir -p $@

$(BUILD_DIR):
	mkdir -p $@

## help              : print this help message and exit
help: Makefile make/tools.mk
	$(V0) @echo ""
	$(V0) @echo "Makefile for the $(FORKNAME) firmware"
	$(V0) @echo ""
	$(V0) @echo "Usage:"
	$(V0) @echo "        make [V=<verbosity>] [TARGET=<target>] [OPTIONS=\"<options>\"]"
	$(V0) @echo "Or:"
	$(V0) @echo "        make <target> [V=<verbosity>] [OPTIONS=\"<options>\"]"
	$(V0) @echo ""
	$(V0) @echo "Valid TARGET values are: $(VALID_TARGETS)"
	$(V0) @echo ""
	$(V0) @sed -n 's/^## //p' $?

## targets           : print a list of all valid target platforms (for consumption by scripts)
targets:
	$(V0) @echo "Valid targets: $(VALID_TARGETS)"
	$(V0) @echo "Target:        $(TARGET)"
	$(V0) @echo "Base target:   $(BASE_TARGET)"

## test              : run the cleanflight test suite
## junittest         : run the cleanflight test suite, producing Junit XML result files.
test junittest:
	$(V0) cd src/test && $(MAKE) $@

# rebuild everything when makefile changes
$(TARGET_OBJS) : Makefile

# include auto-generated dependencies
-include $(TARGET_DEPS)<|MERGE_RESOLUTION|>--- conflicted
+++ resolved
@@ -696,12 +696,8 @@
             cms/cms_menu_ledstrip.c \
             cms/cms_menu_misc.c \
             cms/cms_menu_osd.c \
-<<<<<<< HEAD
             cms/cms_menu_vtx.c \
             io/vtx_smartaudio.c 
-=======
-            cms/cms_menu_vtx.c
->>>>>>> cd9a18db
 
 ifeq ($(TARGET),$(filter $(TARGET),$(F4_TARGETS)))
 VCP_SRC = \
