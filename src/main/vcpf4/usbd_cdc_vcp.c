/**
 ******************************************************************************
 * @file    usbd_cdc_vcp.c
 * @author  MCD Application Team
 * @version V1.0.0
 * @date    22-July-2011
 * @brief   Generic media access Layer.
 ******************************************************************************
 * @attention
 *
 * THE PRESENT FIRMWARE WHICH IS FOR GUIDANCE ONLY AIMS AT PROVIDING CUSTOMERS
 * WITH CODING INFORMATION REGARDING THEIR PRODUCTS IN ORDER FOR THEM TO SAVE
 * TIME. AS A RESULT, STMICROELECTRONICS SHALL NOT BE HELD LIABLE FOR ANY
 * DIRECT, INDIRECT OR CONSEQUENTIAL DAMAGES WITH RESPECT TO ANY CLAIMS ARISING
 * FROM THE CONTENT OF SUCH FIRMWARE AND/OR THE USE MADE BY CUSTOMERS OF THE
 * CODING INFORMATION CONTAINED HEREIN IN CONNECTION WITH THEIR PRODUCTS.
 *
 * <h2><center>&copy; COPYRIGHT 2011 STMicroelectronics</center></h2>
 ******************************************************************************
 */

#ifdef USB_OTG_HS_INTERNAL_DMA_ENABLED
#pragma     data_alignment = 4
#endif /* USB_OTG_HS_INTERNAL_DMA_ENABLED */

/* Includes ------------------------------------------------------------------*/
#include "usbd_cdc_vcp.h"
#include "stm32f4xx_conf.h"
#include "stdbool.h"
#include "drivers/system.h"

LINE_CODING g_lc;

extern __IO uint8_t USB_Tx_State;
__IO uint32_t bDeviceState = UNCONNECTED; /* USB device status */

/* These are external variables imported from CDC core to be used for IN transfer management. */

/* This is the buffer for data received from the MCU to APP (i.e. MCU TX, APP RX) */
extern uint8_t APP_Rx_Buffer[];
extern uint32_t APP_Rx_ptr_out;
/* Increment this buffer position or roll it back to
 start address when writing received data
 in the buffer APP_Rx_Buffer. */
extern uint32_t APP_Rx_ptr_in;

/*
    APP TX is the circular buffer for data that is transmitted from the APP (host)
    to the USB device (flight controller).
*/
<<<<<<< HEAD
static uint8_t APP_Tx_Buffer[APP_TX_DATA_SIZE]; 
=======
static uint8_t APP_Tx_Buffer[APP_TX_DATA_SIZE];
>>>>>>> 071b14f9
static uint32_t APP_Tx_ptr_out = 0;
static uint32_t APP_Tx_ptr_in = 0;

/* Private function prototypes -----------------------------------------------*/
static uint16_t VCP_Init(void);
static uint16_t VCP_DeInit(void);
static uint16_t VCP_Ctrl(uint32_t Cmd, uint8_t* Buf, uint32_t Len);
static uint16_t VCP_DataTx(const uint8_t* Buf, uint32_t Len);
static uint16_t VCP_DataRx(uint8_t* Buf, uint32_t Len);

CDC_IF_Prop_TypeDef VCP_fops = {VCP_Init, VCP_DeInit, VCP_Ctrl, VCP_DataTx, VCP_DataRx };

/* Private functions ---------------------------------------------------------*/
/**
 * @brief  VCP_Init
 *         Initializes the Media on the STM32
 * @param  None
 * @retval Result of the opeartion (USBD_OK in all cases)
 */
static uint16_t VCP_Init(void)
{
    bDeviceState = CONFIGURED;
    return USBD_OK;
}

/**
 * @brief  VCP_DeInit
 *         DeInitializes the Media on the STM32
 * @param  None
 * @retval Result of the opeartion (USBD_OK in all cases)
 */
static uint16_t VCP_DeInit(void)
{
    bDeviceState = UNCONNECTED;
    return USBD_OK;
}

void ust_cpy(LINE_CODING* plc2, const LINE_CODING* plc1)
{
   plc2->bitrate    = plc1->bitrate;
   plc2->format     = plc1->format;
   plc2->paritytype = plc1->paritytype;
   plc2->datatype   = plc1->datatype;
}

/**
 * @brief  VCP_Ctrl
 *         Manage the CDC class requests
 * @param  Cmd: Command code
 * @param  Buf: Buffer containing command data (request parameters)
 * @param  Len: Number of data to be sent (in bytes)
 * @retval Result of the opeartion (USBD_OK in all cases)
 */
static uint16_t VCP_Ctrl(uint32_t Cmd, uint8_t* Buf, uint32_t Len)
{
    (void)Len;
    LINE_CODING* plc = (LINE_CODING*)Buf;

    assert_param(Len>=sizeof(LINE_CODING));

    switch (Cmd) {
       /* Not  needed for this driver, AT modem commands */
      case SEND_ENCAPSULATED_COMMAND:
      case GET_ENCAPSULATED_RESPONSE:
         break;

      // Not needed for this driver
      case SET_COMM_FEATURE:
      case GET_COMM_FEATURE:
      case CLEAR_COMM_FEATURE:
         break;


      //Note - hw flow control on UART 1-3 and 6 only
      case SET_LINE_CODING:
         ust_cpy(&g_lc, plc);           //Copy into structure to save for later
         break;


      case GET_LINE_CODING:
         ust_cpy(plc, &g_lc);
         break;


      case SET_CONTROL_LINE_STATE:
         /* Not  needed for this driver */
         //RSW - This tells how to set RTS and DTR
         break;

      case SEND_BREAK:
         /* Not  needed for this driver */
         break;

      default:
         break;
    }

    return USBD_OK;
}

/*******************************************************************************
 * Function Name  : Send DATA .
 * Description    : send the data received from the STM32 to the PC through USB
 * Input          : buffer to send, and the length of the buffer.
 * Output         : None.
 * Return         : None.
 *******************************************************************************/
uint32_t CDC_Send_DATA(const uint8_t *ptrBuffer, uint8_t sendLength)
{
    VCP_DataTx(ptrBuffer, sendLength);
    return sendLength;
}

uint32_t CDC_Send_FreeBytes(void)
{
    /*
        return the bytes free in the circular buffer

        functionally equivalent to:
        (APP_Rx_ptr_out > APP_Rx_ptr_in ? APP_Rx_ptr_out - APP_Rx_ptr_in : APP_RX_DATA_SIZE - APP_Rx_ptr_in + APP_Rx_ptr_in)
        but without the impact of the condition check.
    */
    return ((APP_Rx_ptr_out - APP_Rx_ptr_in) + (-((int)(APP_Rx_ptr_out <= APP_Rx_ptr_in)) & APP_RX_DATA_SIZE)) - 1;
}

/**
 * @brief  VCP_DataTx
 *         CDC data to be sent to the Host (app) over USB
 * @param  Buf: Buffer of data to be sent
 * @param  Len: Number of data to be sent (in bytes)
 * @retval Result of the operation: USBD_OK if all operations are OK else VCP_FAIL
 */
static uint16_t VCP_DataTx(const uint8_t* Buf, uint32_t Len)
{
    /*
        make sure that any paragraph end frame is not in play
        could just check for: USB_CDC_ZLP, but better to be safe
        and wait for any existing transmission to complete.
    */
    while (USB_Tx_State != 0);

    for (uint32_t i = 0; i < Len; i++) {
        APP_Rx_Buffer[APP_Rx_ptr_in] = Buf[i];
        APP_Rx_ptr_in = (APP_Rx_ptr_in + 1) % APP_RX_DATA_SIZE;
<<<<<<< HEAD
        
=======

>>>>>>> 071b14f9
        while (CDC_Send_FreeBytes() == 0) {
            delay(1);
        }
    }

    return USBD_OK;
}

/*******************************************************************************
 * Function Name  : Receive DATA .
 * Description    : receive the data from the PC to STM32 and send it through USB
 * Input          : None.
 * Output         : None.
 * Return         : None.
 *******************************************************************************/
uint32_t CDC_Receive_DATA(uint8_t* recvBuf, uint32_t len)
{
    uint32_t count = 0;

    while (APP_Tx_ptr_out != APP_Tx_ptr_in && count < len) {
        recvBuf[count] = APP_Tx_Buffer[APP_Tx_ptr_out];
        APP_Tx_ptr_out = (APP_Tx_ptr_out + 1) % APP_TX_DATA_SIZE;
        count++;
    }
    return count;
}

uint32_t CDC_Receive_BytesAvailable(void)
{
    /* return the bytes available in the receive circular buffer */
    return APP_Tx_ptr_out > APP_Tx_ptr_in ? APP_TX_DATA_SIZE - APP_Tx_ptr_out + APP_Tx_ptr_in : APP_Tx_ptr_in - APP_Tx_ptr_out;
}

/**
 * @brief  VCP_DataRx
 *         Data received over USB OUT endpoint are sent over CDC interface
 *         through this function.
 *
 *         @note
 *         This function will block any OUT packet reception on USB endpoint
 *         until exiting this function. If you exit this function before transfer
 *         is complete on CDC interface (ie. using DMA controller) it will result
 *         in receiving more data while previous ones are still not sent.
 *
 * @param  Buf: Buffer of data to be received
 * @param  Len: Number of data received (in bytes)
 * @retval Result of the opeartion: USBD_OK if all operations are OK else VCP_FAIL
 */
static uint16_t VCP_DataRx(uint8_t* Buf, uint32_t Len)
{
    if (CDC_Receive_BytesAvailable() + Len > APP_TX_DATA_SIZE) {
        return USBD_FAIL;
    }

    for (uint32_t i = 0; i < Len; i++) {
        APP_Tx_Buffer[APP_Tx_ptr_in] = Buf[i];
        APP_Tx_ptr_in = (APP_Tx_ptr_in + 1) % APP_TX_DATA_SIZE;
    }

    return USBD_OK;
}

/*******************************************************************************
 * Function Name  : usbIsConfigured.
 * Description    : Determines if USB VCP is configured or not
 * Input          : None.
 * Output         : None.
 * Return         : True if configured.
 *******************************************************************************/
uint8_t usbIsConfigured(void)
{
    return (bDeviceState == CONFIGURED);
}

/*******************************************************************************
 * Function Name  : usbIsConnected.
 * Description    : Determines if USB VCP is connected ot not
 * Input          : None.
 * Output         : None.
 * Return         : True if connected.
 *******************************************************************************/
uint8_t usbIsConnected(void)
{
    return (bDeviceState != UNCONNECTED);
}

/*******************************************************************************
 * Function Name  : CDC_BaudRate.
 * Description    : Get the current baud rate
 * Input          : None.
 * Output         : None.
 * Return         : Baud rate in bps
 *******************************************************************************/
uint32_t CDC_BaudRate(void)
{
    return g_lc.bitrate;
}

/************************ (C) COPYRIGHT STMicroelectronics *****END OF FILE****/<|MERGE_RESOLUTION|>--- conflicted
+++ resolved
@@ -48,11 +48,7 @@
     APP TX is the circular buffer for data that is transmitted from the APP (host)
     to the USB device (flight controller).
 */
-<<<<<<< HEAD
-static uint8_t APP_Tx_Buffer[APP_TX_DATA_SIZE]; 
-=======
 static uint8_t APP_Tx_Buffer[APP_TX_DATA_SIZE];
->>>>>>> 071b14f9
 static uint32_t APP_Tx_ptr_out = 0;
 static uint32_t APP_Tx_ptr_in = 0;
 
@@ -197,11 +193,7 @@
     for (uint32_t i = 0; i < Len; i++) {
         APP_Rx_Buffer[APP_Rx_ptr_in] = Buf[i];
         APP_Rx_ptr_in = (APP_Rx_ptr_in + 1) % APP_RX_DATA_SIZE;
-<<<<<<< HEAD
-        
-=======
-
->>>>>>> 071b14f9
+
         while (CDC_Send_FreeBytes() == 0) {
             delay(1);
         }
