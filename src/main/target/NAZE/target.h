--- conflicted
+++ resolved
@@ -124,11 +124,7 @@
 #define LED1
 #define INVERTER
 #define DISPLAY
-<<<<<<< HEAD
-//#define DISPLAY_ARMED_BITMAP
-=======
 #define DISPLAY_ARMED_BITMAP
->>>>>>> f9a6d439
 
 #define USE_USART1
 #define USE_USART2
