--- conflicted
+++ resolved
@@ -53,14 +53,7 @@
 #include "io/serial_cli.h"
 #include "io/statusindicator.h"
 #include "io/transponder_ir.h"
-<<<<<<< HEAD
-#include "io/osd.h"
-#include "io/vtx_smartaudio.h"
-
-#include "io/vtx.h"
-=======
 #include "io/asyncfatfs/asyncfatfs.h"
->>>>>>> 1da7883b
 
 #include "rx/rx.h"
 
@@ -848,216 +841,4 @@
         subTaskMotorUpdate();
         runTaskMainSubprocesses = true;
     }
-<<<<<<< HEAD
-}
-
-void taskUpdateAccelerometer(uint32_t currentTime)
-{
-    UNUSED(currentTime);
-
-    imuUpdateAccelerometer(&masterConfig.accelerometerTrims);
-}
-
-void taskUpdateAttitude(uint32_t currentTime)
-{
-    imuUpdateAttitude(currentTime);
-}
-
-void taskHandleSerial(uint32_t currentTime)
-{
-    UNUSED(currentTime);
-#ifdef USE_CLI
-    // in cli mode, all serial stuff goes to here. enter cli mode by sending #
-    if (cliMode) {
-        cliProcess();
-        return;
-    }
-#endif
-    mspSerialProcess();
-}
-
-void taskUpdateBeeper(uint32_t currentTime)
-{
-    beeperUpdate(currentTime);          //call periodic beeper handler
-}
-
-void taskUpdateBattery(uint32_t currentTime)
-{
-#ifdef USE_ADC
-    static uint32_t vbatLastServiced = 0;
-    if (feature(FEATURE_VBAT)) {
-        if (cmp32(currentTime, vbatLastServiced) >= VBATINTERVAL) {
-            vbatLastServiced = currentTime;
-            updateBattery();
-        }
-    }
-#endif
-
-    static uint32_t ibatLastServiced = 0;
-    if (feature(FEATURE_CURRENT_METER)) {
-        const int32_t ibatTimeSinceLastServiced = cmp32(currentTime, ibatLastServiced);
-
-        if (ibatTimeSinceLastServiced >= IBATINTERVAL) {
-            ibatLastServiced = currentTime;
-            updateCurrentMeter(ibatTimeSinceLastServiced, &masterConfig.rxConfig, masterConfig.flight3DConfig.deadband3d_throttle);
-        }
-    }
-}
-
-bool taskUpdateRxCheck(uint32_t currentTime, uint32_t currentDeltaTime)
-{
-    UNUSED(currentDeltaTime);
-    return rxUpdate(currentTime);
-}
-
-void taskUpdateRxMain(uint32_t currentTime)
-{
-    processRx(currentTime);
-    isRXDataNew = true;
-
-#if !defined(BARO) && !defined(SONAR)
-    // updateRcCommands sets rcCommand, which is needed by updateAltHoldState and updateSonarAltHoldState
-    updateRcCommands();
-#endif
-    updateLEDs();
-
-#ifdef BARO
-    if (sensors(SENSOR_BARO)) {
-        updateAltHoldState();
-    }
-#endif
-
-#ifdef SONAR
-    if (sensors(SENSOR_SONAR)) {
-        updateSonarAltHoldState();
-    }
-#endif
-}
-
-#ifdef GPS
-void taskProcessGPS(uint32_t currentTime)
-{
-    // if GPS feature is enabled, gpsThread() will be called at some intervals to check for stuck
-    // hardware, wrong baud rates, init GPS if needed, etc. Don't use SENSOR_GPS here as gpsThread() can and will
-    // change this based on available hardware
-    if (feature(FEATURE_GPS)) {
-        gpsThread();
-    }
-
-    if (sensors(SENSOR_GPS)) {
-        updateGpsIndicator(currentTime);
-    }
-}
-#endif
-
-#ifdef MAG
-void taskUpdateCompass(uint32_t currentTime)
-{
-    if (sensors(SENSOR_MAG)) {
-        updateCompass(currentTime, &masterConfig.magZero);
-    }
-}
-#endif
-
-#ifdef BARO
-void taskUpdateBaro(uint32_t currentTime)
-{
-    UNUSED(currentTime);
-
-    if (sensors(SENSOR_BARO)) {
-        const uint32_t newDeadline = baroUpdate();
-        if (newDeadline != 0) {
-            rescheduleTask(TASK_SELF, newDeadline);
-        }
-    }
-}
-#endif
-
-#ifdef SONAR
-void taskUpdateSonar(uint32_t currentTime)
-{
-    UNUSED(currentTime);
-
-    if (sensors(SENSOR_SONAR)) {
-        sonarUpdate();
-    }
-}
-#endif
-
-#if defined(BARO) || defined(SONAR)
-void taskCalculateAltitude(uint32_t currentTime)
-{
-    if (false
-#if defined(BARO)
-        || (sensors(SENSOR_BARO) && isBaroReady())
-#endif
-#if defined(SONAR)
-        || sensors(SENSOR_SONAR)
-#endif
-        ) {
-        calculateEstimatedAltitude(currentTime);
-    }}
-#endif
-
-#ifdef DISPLAY
-void taskUpdateDisplay(uint32_t currentTime)
-{
-    if (feature(FEATURE_DISPLAY)) {
-        updateDisplay(currentTime);
-    }
-}
-#endif
-
-#ifdef TELEMETRY
-void taskTelemetry(uint32_t currentTime)
-{
-    telemetryCheckState();
-
-    if (!cliMode && feature(FEATURE_TELEMETRY)) {
-        telemetryProcess(currentTime, &masterConfig.rxConfig, masterConfig.flight3DConfig.deadband3d_throttle);
-    }
-}
-#endif
-
-#ifdef LED_STRIP
-void taskLedStrip(uint32_t currentTime)
-{
-    if (feature(FEATURE_LED_STRIP)) {
-        updateLedStrip(currentTime);
-    }
-}
-#endif
-
-#ifdef TRANSPONDER
-void taskTransponder(uint32_t currentTime)
-{
-    if (feature(FEATURE_TRANSPONDER)) {
-        updateTransponder(currentTime);
-    }
-}
-#endif
-
-#ifdef OSD
-void taskUpdateOsd(uint32_t currentTime)
-{
-    if (feature(FEATURE_OSD)) {
-        updateOsd(currentTime);
-    }
-}
-#endif
-
-#ifdef VTX_CONTROL
-// Everything that listens to VTX devices
-void taskVtxControl(uint32_t currentTime)
-{
-    if (ARMING_FLAG(ARMED))
-        return;
-
-#ifdef VTX_SMARTAUDIO
-    smartAudioProcess(currentTime);
-#endif
-}
-#endif
-=======
-}
->>>>>>> 1da7883b
+}