/*
 * This file is part of Cleanflight.
 *
 * Cleanflight is free software: you can redistribute it and/or modify
 * it under the terms of the GNU General Public License as published by
 * the Free Software Foundation, either version 3 of the License, or
 * (at your option) any later version.
 *
 * Cleanflight is distributed in the hope that it will be useful,
 * but WITHOUT ANY WARRANTY; without even the implied warranty of
 * MERCHANTABILITY or FITNESS FOR A PARTICULAR PURPOSE.  See the
 * GNU General Public License for more details.
 *
 * You should have received a copy of the GNU General Public License
 * along with Cleanflight.  If not, see <http://www.gnu.org/licenses/>.
 */

#include <stdbool.h>
#include <stdint.h>
#include <stdlib.h>
#include <stdarg.h>
#include <string.h>
#include <math.h>
#include <ctype.h>

#include "platform.h"
#include "version.h"

#include "build_config.h"

#include "common/axis.h"
#include "common/maths.h"
#include "common/color.h"
#include "common/typeconversion.h"

#include "drivers/system.h"

#include "drivers/sensor.h"
#include "drivers/accgyro.h"
#include "drivers/compass.h"

#include "drivers/serial.h"
#include "drivers/bus_i2c.h"
#include "drivers/gpio.h"
#include "drivers/timer.h"
#include "drivers/pwm_rx.h"
#include "drivers/sdcard.h"

#include "drivers/buf_writer.h"

#include "io/escservo.h"
#include "io/gps.h"
#include "io/gimbal.h"
#include "io/rc_controls.h"
#include "io/serial.h"
#include "io/serial_1wire.h"
#include "io/ledstrip.h"
#include "io/flashfs.h"
#include "io/beeper.h"
#include "io/asyncfatfs/asyncfatfs.h"

#include "rx/rx.h"
#include "rx/spektrum.h"

#include "sensors/battery.h"
#include "sensors/boardalignment.h"
#include "sensors/sensors.h"
#include "sensors/acceleration.h"
#include "sensors/gyro.h"
#include "sensors/compass.h"
#include "sensors/barometer.h"

#include "flight/pid.h"
#include "flight/imu.h"
#include "flight/mixer.h"
#include "flight/navigation.h"
#include "flight/failsafe.h"

#include "telemetry/telemetry.h"
#include "telemetry/frsky.h"

#include "config/runtime_config.h"
#include "config/config.h"
#include "config/config_profile.h"
#include "config/config_master.h"

#include "common/printf.h"

#include "serial_cli.h"

// FIXME remove this for targets that don't need a CLI.  Perhaps use a no-op macro when USE_CLI is not enabled
// signal that we're in cli mode
uint8_t cliMode = 0;

#ifdef USE_CLI

extern uint16_t cycleTime; // FIXME dependency on mw.c

void gpsEnablePassthrough(serialPort_t *gpsPassthroughPort);

static serialPort_t *cliPort;
static bufWriter_t *cliWriter;
static uint8_t cliWriteBuffer[sizeof(*cliWriter) + 16];

static void cliAux(char *cmdline);
static void cliRxFail(char *cmdline);
static void cliAdjustmentRange(char *cmdline);
static void cliMotorMix(char *cmdline);
static void cliDefaults(char *cmdline);
static void cliDump(char *cmdLine);
static void cliExit(char *cmdline);
static void cliFeature(char *cmdline);
static void cliMotor(char *cmdline);
static void cliPlaySound(char *cmdline);
static void cliProfile(char *cmdline);
static void cliRateProfile(char *cmdline);
static void cliReboot(void);
static void cliSave(char *cmdline);
static void cliSerial(char *cmdline);

#ifdef USE_SERVOS
static void cliServo(char *cmdline);
static void cliServoMix(char *cmdline);
#endif

static void cliSet(char *cmdline);
static void cliGet(char *cmdline);
static void cliStatus(char *cmdline);
static void cliVersion(char *cmdline);
static void cliRxRange(char *cmdline);

#ifdef GPS
static void cliGpsPassthrough(char *cmdline);
#endif

static void cliHelp(char *cmdline);
static void cliMap(char *cmdline);

#ifdef LED_STRIP
static void cliLed(char *cmdline);
static void cliColor(char *cmdline);
#endif

#ifndef USE_QUAD_MIXER_ONLY
static void cliMixer(char *cmdline);
#endif

#ifdef USE_FLASHFS
static void cliFlashInfo(char *cmdline);
static void cliFlashErase(char *cmdline);
#ifdef USE_FLASH_TOOLS
static void cliFlashWrite(char *cmdline);
static void cliFlashRead(char *cmdline);
#endif
#endif

#ifdef USE_SERIAL_1WIRE_CLI
static void cliUSB1Wire(char *cmdline);
#endif

#ifdef USE_SDCARD
static void cliSdInfo(char *cmdline);
#endif

// buffer
static char cliBuffer[48];
static uint32_t bufferIndex = 0;

#ifndef USE_QUAD_MIXER_ONLY
// sync this with mixerMode_e
static const char * const mixerNames[] = {
    "TRI", "QUADP", "QUADX", "BI",
    "GIMBAL", "Y6", "HEX6",
    "FLYING_WING", "Y4", "HEX6X", "OCTOX8", "OCTOFLATP", "OCTOFLATX",
    "AIRPLANE", "HELI_120_CCPM", "HELI_90_DEG", "VTAIL4",
    "HEX6H", "PPM_TO_SERVO", "DUALCOPTER", "SINGLECOPTER",
    "ATAIL4", "CUSTOM", "CUSTOMAIRPLANE", "CUSTOMTRI", NULL
};
#endif

// sync this with features_e
static const char * const featureNames[] = {
    "RX_PPM", "VBAT", "INFLIGHT_ACC_CAL", "RX_SERIAL", "MOTOR_STOP",
    "SERVO_TILT", "SOFTSERIAL", "GPS", "FAILSAFE",
    "SONAR", "TELEMETRY", "CURRENT_METER", "3D", "RX_PARALLEL_PWM",
    "RX_MSP", "RSSI_ADC", "LED_STRIP", "DISPLAY", "ONESHOT125",
    "BLACKBOX", "CHANNEL_FORWARDING", NULL
};

// sync this with rxFailsafeChannelMode_e
static const char rxFailsafeModeCharacters[] = "ahs";

static const rxFailsafeChannelMode_e rxFailsafeModesTable[RX_FAILSAFE_TYPE_COUNT][RX_FAILSAFE_MODE_COUNT] = {
    { RX_FAILSAFE_MODE_AUTO, RX_FAILSAFE_MODE_HOLD, RX_FAILSAFE_MODE_INVALID },
    { RX_FAILSAFE_MODE_INVALID, RX_FAILSAFE_MODE_HOLD, RX_FAILSAFE_MODE_SET }
};

#ifndef CJMCU
// sync this with sensors_e
static const char * const sensorTypeNames[] = {
    "GYRO", "ACC", "BARO", "MAG", "SONAR", "GPS", "GPS+MAG", NULL
};

#define SENSOR_NAMES_MASK (SENSOR_GYRO | SENSOR_ACC | SENSOR_BARO | SENSOR_MAG)

static const char * const sensorHardwareNames[4][11] = {
    { "", "None", "MPU6050", "L3G4200D", "MPU3050", "L3GD20", "MPU6000", "MPU6500", "FAKE", NULL },
    { "", "None", "ADXL345", "MPU6050", "MMA845x", "BMA280", "LSM303DLHC", "MPU6000", "MPU6500", "FAKE", NULL },
    { "", "None", "BMP085", "MS5611", "BMP280", NULL },
    { "", "None", "HMC5883", "AK8975", NULL }
};
#endif

typedef struct {
    const char *name;
#ifndef SKIP_CLI_COMMAND_HELP
    const char *description;
    const char *args;
#endif
    void (*func)(char *cmdline);
} clicmd_t;

#ifndef SKIP_CLI_COMMAND_HELP
#define CLI_COMMAND_DEF(name, description, args, method) \
{ \
    name , \
    description , \
    args , \
    method \
}
#else
#define CLI_COMMAND_DEF(name, description, args, method) \
{ \
    name, \
    method \
}
#endif

// should be sorted a..z for bsearch()
const clicmd_t cmdTable[] = {
#ifdef USE_SERIAL_1WIRE_CLI
    CLI_COMMAND_DEF("1wire", "1-wire interface to escs", "<esc index>", cliUSB1Wire),
#endif
    CLI_COMMAND_DEF("adjrange", "configure adjustment ranges", NULL, cliAdjustmentRange),
    CLI_COMMAND_DEF("aux", "configure modes", NULL, cliAux),
#ifdef LED_STRIP
    CLI_COMMAND_DEF("color", "configure colors", NULL, cliColor),
#endif
    CLI_COMMAND_DEF("defaults", "reset to defaults and reboot", NULL, cliDefaults),
    CLI_COMMAND_DEF("dump", "dump configuration",
        "[master|profile]", cliDump),
    CLI_COMMAND_DEF("exit", NULL, NULL, cliExit),
    CLI_COMMAND_DEF("feature", "configure features",
        "list\r\n"
        "\t<+|->[name]", cliFeature),
#ifdef USE_FLASHFS
    CLI_COMMAND_DEF("flash_erase", "erase flash chip", NULL, cliFlashErase),
    CLI_COMMAND_DEF("flash_info", "show flash chip info", NULL, cliFlashInfo),
#ifdef USE_FLASH_TOOLS
    CLI_COMMAND_DEF("flash_read", NULL, "<length> <address>", cliFlashRead),
    CLI_COMMAND_DEF("flash_write", NULL, "<address> <message>", cliFlashWrite),
#endif
#endif
    CLI_COMMAND_DEF("get", "get variable value",
            "[name]", cliGet),
#ifdef GPS
    CLI_COMMAND_DEF("gpspassthrough", "passthrough gps to serial", NULL, cliGpsPassthrough),
#endif
    CLI_COMMAND_DEF("help", NULL, NULL, cliHelp),
#ifdef LED_STRIP
    CLI_COMMAND_DEF("led", "configure leds", NULL, cliLed),
#endif
    CLI_COMMAND_DEF("map", "configure rc channel order",
        "[<map>]", cliMap),
#ifndef USE_QUAD_MIXER_ONLY
    CLI_COMMAND_DEF("mixer", "configure mixer",
        "list\r\n"
        "\t<name>", cliMixer),
#endif
    CLI_COMMAND_DEF("mmix", "custom motor mixer", NULL, cliMotorMix),
    CLI_COMMAND_DEF("motor",  "get/set motor",
       "<index> [<value>]", cliMotor),
    CLI_COMMAND_DEF("play_sound", NULL,
        "[<index>]\r\n", cliPlaySound),
    CLI_COMMAND_DEF("profile", "change profile",
        "[<index>]", cliProfile),
    CLI_COMMAND_DEF("rateprofile", "change rate profile",
        "[<index>]", cliRateProfile),
    CLI_COMMAND_DEF("rxrange", "configure rx channel ranges", NULL, cliRxRange),
    CLI_COMMAND_DEF("rxfail", "show/set rx failsafe settings", NULL, cliRxFail),
    CLI_COMMAND_DEF("save", "save and reboot", NULL, cliSave),
    CLI_COMMAND_DEF("serial", "configure serial ports", NULL, cliSerial),
#ifdef USE_SERVOS
    CLI_COMMAND_DEF("servo", "configure servos", NULL, cliServo),
#endif
    CLI_COMMAND_DEF("set", "change setting",
        "[<name>=<value>]", cliSet),
#ifdef USE_SERVOS
    CLI_COMMAND_DEF("smix", "servo mixer",
        "<rule> <servo> <source> <rate> <speed> <min> <max> <box>\r\n"
        "\treset\r\n"
        "\tload <mixer>\r\n"
        "\treverse <servo> <source> r|n", cliServoMix),
#endif
#ifdef USE_SDCARD
    CLI_COMMAND_DEF("sd_info", "sdcard info", NULL, cliSdInfo),
#endif
    CLI_COMMAND_DEF("status", "show status", NULL, cliStatus),
    CLI_COMMAND_DEF("version", "show version", NULL, cliVersion),
};
#define CMD_COUNT (sizeof(cmdTable) / sizeof(clicmd_t))

static const char * const lookupTableOffOn[] = {
    "OFF", "ON"
};

static const char * const lookupTableUnit[] = {
    "IMPERIAL", "METRIC"
};

static const char * const lookupTableAlignment[] = {
    "DEFAULT",
    "CW0",
    "CW90",
    "CW180",
    "CW270",
    "CW0FLIP",
    "CW90FLIP",
    "CW180FLIP",
    "CW270FLIP"
};

#ifdef GPS
static const char * const lookupTableGPSProvider[] = {
    "NMEA", "UBLOX"
};

static const char * const lookupTableGPSSBASMode[] = {
    "AUTO", "EGNOS", "WAAS", "MSAS", "GAGAN"
};
#endif

static const char * const lookupTableCurrentSensor[] = {
    "NONE", "ADC", "VIRTUAL"
};

static const char * const lookupTableGimbalMode[] = {
    "NORMAL", "MIXTILT"
};

static const char * const lookupTablePidController[] = {
    "MW23", "MWREWRITE", "LUX"
};

static const char * const lookupTableBlackboxDevice[] = {
    "SERIAL", "SPIFLASH", "SDCARD"
};

static const char * const lookupTableSerialRX[] = {
    "SPEK1024",
    "SPEK2048",
    "SBUS",
    "SUMD",
    "SUMH",
    "XB-B",
    "XB-B-RJ01"
};


typedef struct lookupTableEntry_s {
    const char * const *values;
    const uint8_t valueCount;
} lookupTableEntry_t;

typedef enum {
    TABLE_OFF_ON = 0,
    TABLE_UNIT,
    TABLE_ALIGNMENT,
#ifdef GPS
    TABLE_GPS_PROVIDER,
    TABLE_GPS_SBAS_MODE,
#endif
#ifdef BLACKBOX
    TABLE_BLACKBOX_DEVICE,
#endif
    TABLE_CURRENT_SENSOR,
    TABLE_GIMBAL_MODE,
    TABLE_PID_CONTROLLER,
    TABLE_SERIAL_RX,
} lookupTableIndex_e;

static const lookupTableEntry_t lookupTables[] = {
    { lookupTableOffOn, sizeof(lookupTableOffOn) / sizeof(char *) },
    { lookupTableUnit, sizeof(lookupTableUnit) / sizeof(char *) },
    { lookupTableAlignment, sizeof(lookupTableAlignment) / sizeof(char *) },
#ifdef GPS
    { lookupTableGPSProvider, sizeof(lookupTableGPSProvider) / sizeof(char *) },
    { lookupTableGPSSBASMode, sizeof(lookupTableGPSSBASMode) / sizeof(char *) },
#endif
#ifdef BLACKBOX
    { lookupTableBlackboxDevice, sizeof(lookupTableBlackboxDevice) / sizeof(char *) },
#endif
    { lookupTableCurrentSensor, sizeof(lookupTableCurrentSensor) / sizeof(char *) },
    { lookupTableGimbalMode, sizeof(lookupTableGimbalMode) / sizeof(char *) },
    { lookupTablePidController, sizeof(lookupTablePidController) / sizeof(char *) },
    { lookupTableSerialRX, sizeof(lookupTableSerialRX) / sizeof(char *) }
};

#define VALUE_TYPE_OFFSET 0
#define VALUE_SECTION_OFFSET 4
#define VALUE_MODE_OFFSET 6

typedef enum {
    // value type
    VAR_UINT8 = (0 << VALUE_TYPE_OFFSET),
    VAR_INT8 = (1 << VALUE_TYPE_OFFSET),
    VAR_UINT16 = (2 << VALUE_TYPE_OFFSET),
    VAR_INT16 = (3 << VALUE_TYPE_OFFSET),
    VAR_UINT32 = (4 << VALUE_TYPE_OFFSET),
    VAR_FLOAT = (5 << VALUE_TYPE_OFFSET),

    // value section
    MASTER_VALUE = (0 << VALUE_SECTION_OFFSET),
    PROFILE_VALUE = (1 << VALUE_SECTION_OFFSET),
    CONTROL_RATE_VALUE = (2 << VALUE_SECTION_OFFSET),

    // value mode
    MODE_DIRECT = (0 << VALUE_MODE_OFFSET),
    MODE_LOOKUP = (1 << VALUE_MODE_OFFSET)
} cliValueFlag_e;

#define VALUE_TYPE_MASK (0x0F)
#define VALUE_SECTION_MASK (0x30)
#define VALUE_MODE_MASK (0xC0)

typedef struct cliMinMaxConfig_s {
    const int32_t min;
    const int32_t max;
} cliMinMaxConfig_t;

typedef struct cliLookupTableConfig_s {
    const lookupTableIndex_e tableIndex;
} cliLookupTableConfig_t;

typedef union {
    cliLookupTableConfig_t lookup;
    cliMinMaxConfig_t minmax;

} cliValueConfig_t;

typedef struct {
    const char *name;
    const uint8_t type; // see cliValueFlag_e
    void *ptr;
    const cliValueConfig_t config;
} clivalue_t;

const clivalue_t valueTable[] = {
    { "looptime",                   VAR_UINT16 | MASTER_VALUE,  &masterConfig.looptime, .config.minmax = {0, 9000} },
    { "emf_avoidance",              VAR_UINT8  | MASTER_VALUE | MODE_LOOKUP,  &masterConfig.emf_avoidance, .config.lookup = { TABLE_OFF_ON } },
    { "i2c_overclock",              VAR_UINT8  | MASTER_VALUE | MODE_LOOKUP,  &masterConfig.i2c_overclock, .config.lookup = { TABLE_OFF_ON } },

    { "mid_rc",                     VAR_UINT16 | MASTER_VALUE,  &masterConfig.rxConfig.midrc, .config.minmax = { 1200,  1700 } },
    { "min_check",                  VAR_UINT16 | MASTER_VALUE,  &masterConfig.rxConfig.mincheck, .config.minmax = { PWM_RANGE_ZERO,  PWM_RANGE_MAX } },
    { "max_check",                  VAR_UINT16 | MASTER_VALUE,  &masterConfig.rxConfig.maxcheck, .config.minmax = { PWM_RANGE_ZERO,  PWM_RANGE_MAX } },
    { "rssi_channel",               VAR_INT8   | MASTER_VALUE,  &masterConfig.rxConfig.rssi_channel, .config.minmax = { 0,  MAX_SUPPORTED_RC_CHANNEL_COUNT } },
    { "rssi_scale",                 VAR_UINT8  | MASTER_VALUE,  &masterConfig.rxConfig.rssi_scale, .config.minmax = { RSSI_SCALE_MIN,  RSSI_SCALE_MAX } },
    { "rssi_ppm_invert",            VAR_INT8   | MASTER_VALUE | MODE_LOOKUP,  &masterConfig.rxConfig.rssi_ppm_invert, .config.lookup = { TABLE_OFF_ON } },
    { "rc_smoothing",               VAR_INT8   | MASTER_VALUE | MODE_LOOKUP,  &masterConfig.rxConfig.rcSmoothing, .config.lookup = { TABLE_OFF_ON } },
    { "input_filtering_mode",       VAR_INT8   | MASTER_VALUE | MODE_LOOKUP,  &masterConfig.inputFilteringMode, .config.lookup = { TABLE_OFF_ON } },

    { "min_throttle",               VAR_UINT16 | MASTER_VALUE,  &masterConfig.escAndServoConfig.minthrottle, .config.minmax = { PWM_RANGE_ZERO,  PWM_RANGE_MAX } },
    { "max_throttle",               VAR_UINT16 | MASTER_VALUE,  &masterConfig.escAndServoConfig.maxthrottle, .config.minmax = { PWM_RANGE_ZERO,  PWM_RANGE_MAX } },
    { "min_command",                VAR_UINT16 | MASTER_VALUE,  &masterConfig.escAndServoConfig.mincommand, .config.minmax = { PWM_RANGE_ZERO,  PWM_RANGE_MAX } },
    { "servo_center_pulse",         VAR_UINT16 | MASTER_VALUE,  &masterConfig.escAndServoConfig.servoCenterPulse, .config.minmax = { PWM_RANGE_ZERO,  PWM_RANGE_MAX } },

    { "3d_deadband_low",            VAR_UINT16 | MASTER_VALUE,  &masterConfig.flight3DConfig.deadband3d_low, .config.minmax = { PWM_RANGE_ZERO,  PWM_RANGE_MAX } }, // FIXME upper limit should match code in the mixer, 1500 currently
    { "3d_deadband_high",           VAR_UINT16 | MASTER_VALUE,  &masterConfig.flight3DConfig.deadband3d_high, .config.minmax = { PWM_RANGE_ZERO,  PWM_RANGE_MAX } }, // FIXME lower limit should match code in the mixer, 1500 currently,
    { "3d_neutral",                 VAR_UINT16 | MASTER_VALUE,  &masterConfig.flight3DConfig.neutral3d, .config.minmax = { PWM_RANGE_ZERO,  PWM_RANGE_MAX } },
    { "3d_deadband_throttle",       VAR_UINT16 | MASTER_VALUE,  &masterConfig.flight3DConfig.deadband3d_throttle, .config.minmax = { PWM_RANGE_ZERO,  PWM_RANGE_MAX } },

    { "motor_pwm_rate",             VAR_UINT16 | MASTER_VALUE,  &masterConfig.motor_pwm_rate, .config.minmax = { 50,  32000 } },
    { "servo_pwm_rate",             VAR_UINT16 | MASTER_VALUE,  &masterConfig.servo_pwm_rate, .config.minmax = { 50,  498 } },

    { "retarded_arm",               VAR_UINT8  | MASTER_VALUE | MODE_LOOKUP,  &masterConfig.retarded_arm, .config.lookup = { TABLE_OFF_ON } },
    { "disarm_kill_switch",         VAR_UINT8  | MASTER_VALUE | MODE_LOOKUP,  &masterConfig.disarm_kill_switch, .config.lookup = { TABLE_OFF_ON } },
    { "auto_disarm_delay",          VAR_UINT8  | MASTER_VALUE,  &masterConfig.auto_disarm_delay, .config.minmax = { 0,  60 } },
    { "small_angle",                VAR_UINT8  | MASTER_VALUE,  &masterConfig.small_angle, .config.minmax = { 0,  180 } },

    { "fixedwing_althold_dir",      VAR_INT8   | MASTER_VALUE,  &masterConfig.airplaneConfig.fixedwing_althold_dir, .config.minmax = { -1,  1 } },

    { "reboot_character",           VAR_UINT8  | MASTER_VALUE,  &masterConfig.serialConfig.reboot_character, .config.minmax = { 48,  126 } },

#ifdef GPS
    { "gps_provider",               VAR_UINT8  | MASTER_VALUE | MODE_LOOKUP,  &masterConfig.gpsConfig.provider, .config.lookup = { TABLE_GPS_PROVIDER } },
    { "gps_sbas_mode",              VAR_UINT8  | MASTER_VALUE | MODE_LOOKUP,  &masterConfig.gpsConfig.sbasMode, .config.lookup = { TABLE_GPS_SBAS_MODE } },
    { "gps_auto_config",            VAR_UINT8  | MASTER_VALUE | MODE_LOOKUP,  &masterConfig.gpsConfig.autoConfig, .config.lookup = { TABLE_OFF_ON } },
    { "gps_auto_baud",              VAR_UINT8  | MASTER_VALUE | MODE_LOOKUP,  &masterConfig.gpsConfig.autoBaud, .config.lookup = { TABLE_OFF_ON } },

    { "gps_pos_p",                  VAR_UINT8  | PROFILE_VALUE, &masterConfig.profile[0].pidProfile.P8[PIDPOS], .config.minmax = { 0,  200 } },
    { "gps_pos_i",                  VAR_UINT8  | PROFILE_VALUE, &masterConfig.profile[0].pidProfile.I8[PIDPOS], .config.minmax = { 0,  200 } },
    { "gps_pos_d",                  VAR_UINT8  | PROFILE_VALUE, &masterConfig.profile[0].pidProfile.D8[PIDPOS], .config.minmax = { 0,  200 } },
    { "gps_posr_p",                 VAR_UINT8  | PROFILE_VALUE, &masterConfig.profile[0].pidProfile.P8[PIDPOSR], .config.minmax = { 0,  200 } },
    { "gps_posr_i",                 VAR_UINT8  | PROFILE_VALUE, &masterConfig.profile[0].pidProfile.I8[PIDPOSR], .config.minmax = { 0,  200 } },
    { "gps_posr_d",                 VAR_UINT8  | PROFILE_VALUE, &masterConfig.profile[0].pidProfile.D8[PIDPOSR], .config.minmax = { 0,  200 } },
    { "gps_nav_p",                  VAR_UINT8  | PROFILE_VALUE, &masterConfig.profile[0].pidProfile.P8[PIDNAVR], .config.minmax = { 0,  200 } },
    { "gps_nav_i",                  VAR_UINT8  | PROFILE_VALUE, &masterConfig.profile[0].pidProfile.I8[PIDNAVR], .config.minmax = { 0,  200 } },
    { "gps_nav_d",                  VAR_UINT8  | PROFILE_VALUE, &masterConfig.profile[0].pidProfile.D8[PIDNAVR], .config.minmax = { 0,  200 } },
    { "gps_wp_radius",              VAR_UINT16 | PROFILE_VALUE, &masterConfig.profile[0].gpsProfile.gps_wp_radius, .config.minmax = { 0,  2000 } },
    { "nav_controls_heading",       VAR_UINT8  | PROFILE_VALUE | MODE_LOOKUP, &masterConfig.profile[0].gpsProfile.nav_controls_heading, .config.lookup = { TABLE_OFF_ON } },
    { "nav_speed_min",              VAR_UINT16 | PROFILE_VALUE, &masterConfig.profile[0].gpsProfile.nav_speed_min, .config.minmax = { 10,  2000 } },
    { "nav_speed_max",              VAR_UINT16 | PROFILE_VALUE, &masterConfig.profile[0].gpsProfile.nav_speed_max, .config.minmax = { 10,  2000 } },
    { "nav_slew_rate",              VAR_UINT8  | PROFILE_VALUE, &masterConfig.profile[0].gpsProfile.nav_slew_rate, .config.minmax = { 0,  100 } },
#endif

    { "serialrx_provider",          VAR_UINT8  | MASTER_VALUE | MODE_LOOKUP,  &masterConfig.rxConfig.serialrx_provider, .config.lookup = { TABLE_SERIAL_RX } },
    { "spektrum_sat_bind",          VAR_UINT8  | MASTER_VALUE,  &masterConfig.rxConfig.spektrum_sat_bind, .config.minmax = { SPEKTRUM_SAT_BIND_DISABLED,  SPEKTRUM_SAT_BIND_MAX} },

    { "telemetry_switch",           VAR_UINT8  | MASTER_VALUE | MODE_LOOKUP,  &masterConfig.telemetryConfig.telemetry_switch, .config.lookup = { TABLE_OFF_ON } },
    { "telemetry_inversion",        VAR_UINT8  | MASTER_VALUE | MODE_LOOKUP,  &masterConfig.telemetryConfig.telemetry_inversion, .config.lookup = { TABLE_OFF_ON } },
    { "frsky_default_lattitude",    VAR_FLOAT  | MASTER_VALUE,  &masterConfig.telemetryConfig.gpsNoFixLatitude, .config.minmax = { -90.0,  90.0 } },
    { "frsky_default_longitude",    VAR_FLOAT  | MASTER_VALUE,  &masterConfig.telemetryConfig.gpsNoFixLongitude, .config.minmax = { -180.0,  180.0 } },
    { "frsky_coordinates_format",   VAR_UINT8  | MASTER_VALUE,  &masterConfig.telemetryConfig.frsky_coordinate_format, .config.minmax = { 0,  FRSKY_FORMAT_NMEA } },
    { "frsky_unit",                 VAR_UINT8  | MASTER_VALUE | MODE_LOOKUP,  &masterConfig.telemetryConfig.frsky_unit, .config.lookup = { TABLE_UNIT } },
    { "frsky_vfas_precision",       VAR_UINT8  | MASTER_VALUE,  &masterConfig.telemetryConfig.frsky_vfas_precision, .config.minmax = { FRSKY_VFAS_PRECISION_LOW,  FRSKY_VFAS_PRECISION_HIGH } },
    { "hott_alarm_sound_interval",  VAR_UINT8  | MASTER_VALUE,  &masterConfig.telemetryConfig.hottAlarmSoundInterval, .config.minmax = { 0,  120 } },

    { "battery_capacity",           VAR_UINT16 | MASTER_VALUE,  &masterConfig.batteryConfig.batteryCapacity, .config.minmax = { 0,  20000 } },
    { "vbat_scale",                 VAR_UINT8  | MASTER_VALUE,  &masterConfig.batteryConfig.vbatscale, .config.minmax = { VBAT_SCALE_MIN,  VBAT_SCALE_MAX } },
    { "vbat_max_cell_voltage",      VAR_UINT8  | MASTER_VALUE,  &masterConfig.batteryConfig.vbatmaxcellvoltage, .config.minmax = { 10,  50 } },
    { "vbat_min_cell_voltage",      VAR_UINT8  | MASTER_VALUE,  &masterConfig.batteryConfig.vbatmincellvoltage, .config.minmax = { 10,  50 } },
    { "vbat_warning_cell_voltage",  VAR_UINT8  | MASTER_VALUE,  &masterConfig.batteryConfig.vbatwarningcellvoltage, .config.minmax = { 10,  50 } },
    { "current_meter_scale",        VAR_INT16  | MASTER_VALUE,  &masterConfig.batteryConfig.currentMeterScale, .config.minmax = { -10000,  10000 } },
    { "current_meter_offset",       VAR_UINT16 | MASTER_VALUE,  &masterConfig.batteryConfig.currentMeterOffset, .config.minmax = { 0,  3300 } },
    { "multiwii_current_meter_output", VAR_UINT8  | MASTER_VALUE | MODE_LOOKUP,  &masterConfig.batteryConfig.multiwiiCurrentMeterOutput, .config.lookup = { TABLE_OFF_ON } },
    { "current_meter_type",         VAR_UINT8  | MASTER_VALUE | MODE_LOOKUP,  &masterConfig.batteryConfig.currentMeterType, .config.lookup = { TABLE_CURRENT_SENSOR } },

    { "align_gyro",                 VAR_UINT8  | MASTER_VALUE | MODE_LOOKUP,  &masterConfig.sensorAlignmentConfig.gyro_align, .config.lookup = { TABLE_ALIGNMENT } },
    { "align_acc",                  VAR_UINT8  | MASTER_VALUE | MODE_LOOKUP,  &masterConfig.sensorAlignmentConfig.acc_align, .config.lookup = { TABLE_ALIGNMENT } },
    { "align_mag",                  VAR_UINT8  | MASTER_VALUE | MODE_LOOKUP,  &masterConfig.sensorAlignmentConfig.mag_align, .config.lookup = { TABLE_ALIGNMENT } },

    { "align_board_roll",           VAR_INT16  | MASTER_VALUE,  &masterConfig.boardAlignment.rollDegrees, .config.minmax = { -180,  360 } },
    { "align_board_pitch",          VAR_INT16  | MASTER_VALUE,  &masterConfig.boardAlignment.pitchDegrees, .config.minmax = { -180,  360 } },
    { "align_board_yaw",            VAR_INT16  | MASTER_VALUE,  &masterConfig.boardAlignment.yawDegrees, .config.minmax = { -180,  360 } },

    { "max_angle_inclination",      VAR_UINT16 | MASTER_VALUE,  &masterConfig.max_angle_inclination, .config.minmax = { 100,  900 } },

    { "gyro_lpf",                   VAR_UINT16 | MASTER_VALUE,  &masterConfig.gyro_lpf, .config.minmax = { 0,  256 } },
    { "moron_threshold",            VAR_UINT8  | MASTER_VALUE,  &masterConfig.gyroConfig.gyroMovementCalibrationThreshold, .config.minmax = { 0,  128 } },
    { "gyro_cmpf_factor",           VAR_UINT16 | MASTER_VALUE,  &masterConfig.gyro_cmpf_factor, .config.minmax = { 100,  1000 } },
    { "gyro_cmpfm_factor",          VAR_UINT16 | MASTER_VALUE,  &masterConfig.gyro_cmpfm_factor, .config.minmax = { 100,  1000 } },

    { "alt_hold_deadband",          VAR_UINT8  | PROFILE_VALUE, &masterConfig.profile[0].rcControlsConfig.alt_hold_deadband, .config.minmax = { 1,  250 } },
    { "alt_hold_fast_change",       VAR_UINT8  | PROFILE_VALUE | MODE_LOOKUP, &masterConfig.profile[0].rcControlsConfig.alt_hold_fast_change, .config.lookup = { TABLE_OFF_ON } },
    { "deadband",                   VAR_UINT8  | PROFILE_VALUE, &masterConfig.profile[0].rcControlsConfig.deadband, .config.minmax = { 0,  32 } },
    { "yaw_deadband",               VAR_UINT8  | PROFILE_VALUE, &masterConfig.profile[0].rcControlsConfig.yaw_deadband, .config.minmax = { 0,  100 } },

    { "throttle_correction_value",  VAR_UINT8  | PROFILE_VALUE, &masterConfig.profile[0].throttle_correction_value, .config.minmax = { 0,  150 } },
    { "throttle_correction_angle",  VAR_UINT16 | PROFILE_VALUE, &masterConfig.profile[0].throttle_correction_angle, .config.minmax = { 1,  900 } },

    { "yaw_control_direction",      VAR_INT8   | MASTER_VALUE,  &masterConfig.yaw_control_direction, .config.minmax = { -1,  1 } },

    { "pid_at_min_throttle",        VAR_UINT8  | MASTER_VALUE | MODE_LOOKUP, &masterConfig.mixerConfig.pid_at_min_throttle, .config.lookup = { TABLE_OFF_ON } },
    { "yaw_motor_direction",        VAR_INT8   | MASTER_VALUE, &masterConfig.mixerConfig.yaw_motor_direction, .config.minmax = { -1,  1 } },
    { "yaw_jump_prevention_limit",  VAR_UINT16 | MASTER_VALUE, &masterConfig.mixerConfig.yaw_jump_prevention_limit, .config.minmax = { YAW_JUMP_PREVENTION_LIMIT_LOW,  YAW_JUMP_PREVENTION_LIMIT_HIGH } },
#ifdef USE_SERVOS
    { "tri_unarmed_servo",          VAR_INT8   | MASTER_VALUE | MODE_LOOKUP, &masterConfig.mixerConfig.tri_unarmed_servo, .config.lookup = { TABLE_OFF_ON } },
    { "servo_lowpass_freq",         VAR_INT16  | MASTER_VALUE, &masterConfig.mixerConfig.servo_lowpass_freq, .config.minmax = { 10,  400} },
    { "servo_lowpass_enable",       VAR_INT8   | MASTER_VALUE | MODE_LOOKUP, &masterConfig.mixerConfig.servo_lowpass_enable, .config.lookup = { TABLE_OFF_ON } },
#endif

    { "default_rate_profile",       VAR_UINT8  | PROFILE_VALUE , &masterConfig.profile[0].defaultRateProfileIndex, .config.minmax = { 0,  MAX_CONTROL_RATE_PROFILE_COUNT - 1 } },
    { "rc_rate",                    VAR_UINT8  | CONTROL_RATE_VALUE, &masterConfig.controlRateProfiles[0].rcRate8, .config.minmax = { 0,  250 } },
    { "rc_expo",                    VAR_UINT8  | CONTROL_RATE_VALUE, &masterConfig.controlRateProfiles[0].rcExpo8, .config.minmax = { 0,  100 } },
    { "rc_yaw_expo",                VAR_UINT8  | CONTROL_RATE_VALUE, &masterConfig.controlRateProfiles[0].rcYawExpo8, .config.minmax = { 0,  100 } },
    { "thr_mid",                    VAR_UINT8  | CONTROL_RATE_VALUE, &masterConfig.controlRateProfiles[0].thrMid8, .config.minmax = { 0,  100 } },
    { "thr_expo",                   VAR_UINT8  | CONTROL_RATE_VALUE, &masterConfig.controlRateProfiles[0].thrExpo8, .config.minmax = { 0,  100 } },
    { "roll_rate",                  VAR_UINT8  | CONTROL_RATE_VALUE, &masterConfig.controlRateProfiles[0].rates[FD_ROLL], .config.minmax = { 0,  CONTROL_RATE_CONFIG_ROLL_PITCH_RATE_MAX } },
    { "pitch_rate",                 VAR_UINT8  | CONTROL_RATE_VALUE, &masterConfig.controlRateProfiles[0].rates[FD_PITCH], .config.minmax = { 0,  CONTROL_RATE_CONFIG_ROLL_PITCH_RATE_MAX } },
    { "yaw_rate",                   VAR_UINT8  | CONTROL_RATE_VALUE, &masterConfig.controlRateProfiles[0].rates[FD_YAW], .config.minmax = { 0,  CONTROL_RATE_CONFIG_YAW_RATE_MAX } },
    { "tpa_rate",                   VAR_UINT8  | CONTROL_RATE_VALUE, &masterConfig.controlRateProfiles[0].dynThrPID, .config.minmax = { 0,  CONTROL_RATE_CONFIG_TPA_MAX} },
    { "tpa_breakpoint",             VAR_UINT16 | CONTROL_RATE_VALUE, &masterConfig.controlRateProfiles[0].tpa_breakpoint, .config.minmax = { PWM_RANGE_MIN,  PWM_RANGE_MAX} },

    { "failsafe_delay",             VAR_UINT8  | MASTER_VALUE,  &masterConfig.failsafeConfig.failsafe_delay, .config.minmax = { 0,  200 } },
    { "failsafe_off_delay",         VAR_UINT8  | MASTER_VALUE,  &masterConfig.failsafeConfig.failsafe_off_delay, .config.minmax = { 0,  200 } },
    { "failsafe_throttle",          VAR_UINT16 | MASTER_VALUE,  &masterConfig.failsafeConfig.failsafe_throttle, .config.minmax = { PWM_RANGE_MIN,  PWM_RANGE_MAX } },
    { "failsafe_kill_switch",       VAR_UINT8  | MASTER_VALUE | MODE_LOOKUP,  &masterConfig.failsafeConfig.failsafe_kill_switch, .config.lookup = { TABLE_OFF_ON } },
    { "failsafe_throttle_low_delay",VAR_UINT16 | MASTER_VALUE,  &masterConfig.failsafeConfig.failsafe_throttle_low_delay, .config.minmax = { 0,  300 } },

    { "rx_min_usec",                VAR_UINT16 | MASTER_VALUE,  &masterConfig.rxConfig.rx_min_usec, .config.minmax = { PWM_PULSE_MIN,  PWM_PULSE_MAX } },
    { "rx_max_usec",                VAR_UINT16 | MASTER_VALUE,  &masterConfig.rxConfig.rx_max_usec, .config.minmax = { PWM_PULSE_MIN,  PWM_PULSE_MAX } },

#ifdef USE_SERVOS
    { "gimbal_mode",                VAR_UINT8  | PROFILE_VALUE | MODE_LOOKUP, &masterConfig.profile[0].gimbalConfig.mode, .config.lookup = { TABLE_GIMBAL_MODE } },
#endif

    { "acc_hardware",               VAR_UINT8  | MASTER_VALUE,  &masterConfig.acc_hardware, .config.minmax = { 0,  ACC_MAX } },
    { "acc_lpf_factor",             VAR_UINT8  | PROFILE_VALUE, &masterConfig.profile[0].acc_lpf_factor, .config.minmax = { 0,  250 } },
    { "accxy_deadband",             VAR_UINT8  | PROFILE_VALUE, &masterConfig.profile[0].accDeadband.xy, .config.minmax = { 0,  100 } },
    { "accz_deadband",              VAR_UINT8  | PROFILE_VALUE, &masterConfig.profile[0].accDeadband.z, .config.minmax = { 0,  100 } },
    { "accz_lpf_cutoff",            VAR_FLOAT  | PROFILE_VALUE, &masterConfig.profile[0].accz_lpf_cutoff, .config.minmax = { 1,  20 } },
    { "acc_unarmedcal",             VAR_UINT8  | PROFILE_VALUE | MODE_LOOKUP, &masterConfig.profile[0].acc_unarmedcal, .config.lookup = { TABLE_OFF_ON } },
    { "acc_trim_pitch",             VAR_INT16  | PROFILE_VALUE, &masterConfig.profile[0].accelerometerTrims.values.pitch, .config.minmax = { -300,  300 } },
    { "acc_trim_roll",              VAR_INT16  | PROFILE_VALUE, &masterConfig.profile[0].accelerometerTrims.values.roll, .config.minmax = { -300,  300 } },

    { "baro_tab_size",              VAR_UINT8  | PROFILE_VALUE, &masterConfig.profile[0].barometerConfig.baro_sample_count, .config.minmax = { 0,  BARO_SAMPLE_COUNT_MAX } },
    { "baro_noise_lpf",             VAR_FLOAT  | PROFILE_VALUE, &masterConfig.profile[0].barometerConfig.baro_noise_lpf, .config.minmax = { 0 , 1 } },
    { "baro_cf_vel",                VAR_FLOAT  | PROFILE_VALUE, &masterConfig.profile[0].barometerConfig.baro_cf_vel, .config.minmax = { 0 , 1 } },
    { "baro_cf_alt",                VAR_FLOAT  | PROFILE_VALUE, &masterConfig.profile[0].barometerConfig.baro_cf_alt, .config.minmax = { 0 , 1 } },
    { "baro_hardware",              VAR_UINT8  | MASTER_VALUE,  &masterConfig.baro_hardware, .config.minmax = { 0,  BARO_MAX } },

    { "mag_hardware",               VAR_UINT8  | MASTER_VALUE,  &masterConfig.mag_hardware, .config.minmax = { 0,  MAG_MAX } },
    { "mag_declination",            VAR_INT16  | PROFILE_VALUE, &masterConfig.profile[0].mag_declination, .config.minmax = { -18000,  18000 } },

    { "pid_controller",             VAR_UINT8  | PROFILE_VALUE | MODE_LOOKUP, &masterConfig.profile[0].pidProfile.pidController, .config.lookup = { TABLE_PID_CONTROLLER } },

    { "p_pitch",                    VAR_UINT8  | PROFILE_VALUE, &masterConfig.profile[0].pidProfile.P8[PITCH], .config.minmax = { 0,  200 } },
    { "i_pitch",                    VAR_UINT8  | PROFILE_VALUE, &masterConfig.profile[0].pidProfile.I8[PITCH], .config.minmax = { 0,  200 } },
    { "d_pitch",                    VAR_UINT8  | PROFILE_VALUE, &masterConfig.profile[0].pidProfile.D8[PITCH], .config.minmax = { 0,  200 } },
    { "p_roll",                     VAR_UINT8  | PROFILE_VALUE, &masterConfig.profile[0].pidProfile.P8[ROLL], .config.minmax = { 0,  200 } },
    { "i_roll",                     VAR_UINT8  | PROFILE_VALUE, &masterConfig.profile[0].pidProfile.I8[ROLL], .config.minmax = { 0,  200 } },
    { "d_roll",                     VAR_UINT8  | PROFILE_VALUE, &masterConfig.profile[0].pidProfile.D8[ROLL], .config.minmax = { 0,  200 } },
    { "p_yaw",                      VAR_UINT8  | PROFILE_VALUE, &masterConfig.profile[0].pidProfile.P8[YAW], .config.minmax = { 0,  200 } },
    { "i_yaw",                      VAR_UINT8  | PROFILE_VALUE, &masterConfig.profile[0].pidProfile.I8[YAW], .config.minmax = { 0,  200 } },
    { "d_yaw",                      VAR_UINT8  | PROFILE_VALUE, &masterConfig.profile[0].pidProfile.D8[YAW], .config.minmax = { 0,  200 } },

    { "p_pitchf",                   VAR_FLOAT  | PROFILE_VALUE, &masterConfig.profile[0].pidProfile.P_f[PITCH], .config.minmax = { 0,  100 } },
    { "i_pitchf",                   VAR_FLOAT  | PROFILE_VALUE, &masterConfig.profile[0].pidProfile.I_f[PITCH], .config.minmax = { 0,  100 } },
    { "d_pitchf",                   VAR_FLOAT  | PROFILE_VALUE, &masterConfig.profile[0].pidProfile.D_f[PITCH], .config.minmax = { 0,  100 } },
    { "p_rollf",                    VAR_FLOAT  | PROFILE_VALUE, &masterConfig.profile[0].pidProfile.P_f[ROLL], .config.minmax = { 0,  100 } },
    { "i_rollf",                    VAR_FLOAT  | PROFILE_VALUE, &masterConfig.profile[0].pidProfile.I_f[ROLL], .config.minmax = { 0,  100 } },
    { "d_rollf",                    VAR_FLOAT  | PROFILE_VALUE, &masterConfig.profile[0].pidProfile.D_f[ROLL], .config.minmax = { 0,  100 } },
    { "p_yawf",                     VAR_FLOAT  | PROFILE_VALUE, &masterConfig.profile[0].pidProfile.P_f[YAW], .config.minmax = { 0,  100 } },
    { "i_yawf",                     VAR_FLOAT  | PROFILE_VALUE, &masterConfig.profile[0].pidProfile.I_f[YAW], .config.minmax = { 0,  100 } },
    { "d_yawf",                     VAR_FLOAT  | PROFILE_VALUE, &masterConfig.profile[0].pidProfile.D_f[YAW], .config.minmax = { 0,  100 } },

    { "yaw_p_limit",                VAR_UINT16 | PROFILE_VALUE, &masterConfig.profile[0].pidProfile.yaw_p_limit, .config.minmax = { YAW_P_LIMIT_MIN, YAW_P_LIMIT_MAX } },
    { "level_horizon",              VAR_FLOAT  | PROFILE_VALUE, &masterConfig.profile[0].pidProfile.H_level, .config.minmax = { 0,  10 } },
    { "level_angle",                VAR_FLOAT  | PROFILE_VALUE, &masterConfig.profile[0].pidProfile.A_level, .config.minmax = { 0,  10 } },
    { "sensitivity_horizon",        VAR_UINT8  | PROFILE_VALUE, &masterConfig.profile[0].pidProfile.H_sensitivity, .config.minmax = { 0,  250 } },

    { "p_alt",                      VAR_UINT8  | PROFILE_VALUE, &masterConfig.profile[0].pidProfile.P8[PIDALT], .config.minmax = { 0,  200 } },
    { "i_alt",                      VAR_UINT8  | PROFILE_VALUE, &masterConfig.profile[0].pidProfile.I8[PIDALT], .config.minmax = { 0,  200 } },
    { "d_alt",                      VAR_UINT8  | PROFILE_VALUE, &masterConfig.profile[0].pidProfile.D8[PIDALT], .config.minmax = { 0,  200 } },

    { "p_level",                    VAR_UINT8  | PROFILE_VALUE, &masterConfig.profile[0].pidProfile.P8[PIDLEVEL], .config.minmax = { 0,  200 } },
    { "i_level",                    VAR_UINT8  | PROFILE_VALUE, &masterConfig.profile[0].pidProfile.I8[PIDLEVEL], .config.minmax = { 0,  200 } },
    { "d_level",                    VAR_UINT8  | PROFILE_VALUE, &masterConfig.profile[0].pidProfile.D8[PIDLEVEL], .config.minmax = { 0,  200 } },

    { "p_vel",                      VAR_UINT8  | PROFILE_VALUE, &masterConfig.profile[0].pidProfile.P8[PIDVEL], .config.minmax = { 0,  200 } },
    { "i_vel",                      VAR_UINT8  | PROFILE_VALUE, &masterConfig.profile[0].pidProfile.I8[PIDVEL], .config.minmax = { 0,  200 } },
    { "d_vel",                      VAR_UINT8  | PROFILE_VALUE, &masterConfig.profile[0].pidProfile.D8[PIDVEL], .config.minmax = { 0,  200 } },

	{ "dterm_cut_hz",               VAR_UINT8  | PROFILE_VALUE, &masterConfig.profile[0].pidProfile.dterm_cut_hz, .config.minmax = {0, 200 } },
	{ "pterm_cut_hz",               VAR_UINT8  | PROFILE_VALUE, &masterConfig.profile[0].pidProfile.pterm_cut_hz, .config.minmax = {0, 200 } },
	{ "gyro_cut_hz",                VAR_UINT8  | PROFILE_VALUE, &masterConfig.profile[0].pidProfile.gyro_cut_hz, .config.minmax = {0, 200 } },

#ifdef GTUNE
    { "gtune_loP_rll",              VAR_UINT8  | PROFILE_VALUE,  &masterConfig.profile[0].pidProfile.gtune_lolimP[FD_ROLL], .config.minmax = { 10,  200 } },
    { "gtune_loP_ptch",             VAR_UINT8  | PROFILE_VALUE,  &masterConfig.profile[0].pidProfile.gtune_lolimP[FD_PITCH], .config.minmax = { 10,  200 } },
    { "gtune_loP_yw",               VAR_UINT8  | PROFILE_VALUE,  &masterConfig.profile[0].pidProfile.gtune_lolimP[FD_YAW], .config.minmax = { 10,  200 } },
    { "gtune_hiP_rll",              VAR_UINT8  | PROFILE_VALUE,  &masterConfig.profile[0].pidProfile.gtune_hilimP[FD_ROLL], .config.minmax = { 0,  200 } },
    { "gtune_hiP_ptch",             VAR_UINT8  | PROFILE_VALUE,  &masterConfig.profile[0].pidProfile.gtune_hilimP[FD_PITCH], .config.minmax = { 0,  200 } },
    { "gtune_hiP_yw",               VAR_UINT8  | PROFILE_VALUE,  &masterConfig.profile[0].pidProfile.gtune_hilimP[FD_YAW], .config.minmax = { 0,  200 } },
    { "gtune_pwr",                  VAR_UINT8  | PROFILE_VALUE,  &masterConfig.profile[0].pidProfile.gtune_pwr, .config.minmax = { 0,  10 } },
    { "gtune_settle_time",          VAR_UINT16 | PROFILE_VALUE,  &masterConfig.profile[0].pidProfile.gtune_settle_time, .config.minmax = { 200,  1000 } },
    { "gtune_average_cycles",       VAR_UINT8  | PROFILE_VALUE,  &masterConfig.profile[0].pidProfile.gtune_average_cycles, .config.minmax = { 8,  128 } },
#endif

#ifdef BLACKBOX
    { "blackbox_rate_num",          VAR_UINT8  | MASTER_VALUE,  &masterConfig.blackbox_rate_num, .config.minmax = { 1,  32 } },
    { "blackbox_rate_denom",        VAR_UINT8  | MASTER_VALUE,  &masterConfig.blackbox_rate_denom, .config.minmax = { 1,  32 } },
    { "blackbox_device",            VAR_UINT8  | MASTER_VALUE | MODE_LOOKUP,  &masterConfig.blackbox_device, .config.lookup = { TABLE_BLACKBOX_DEVICE } },
#endif

    { "magzero_x",                  VAR_INT16  | MASTER_VALUE, &masterConfig.magZero.raw[X], .config.minmax = { -32768,  32767 } },
    { "magzero_y",                  VAR_INT16  | MASTER_VALUE, &masterConfig.magZero.raw[Y], .config.minmax = { -32768,  32767 } },
    { "magzero_z",                  VAR_INT16  | MASTER_VALUE, &masterConfig.magZero.raw[Z], .config.minmax = { -32768,  32767 } },
};

#define VALUE_COUNT (sizeof(valueTable) / sizeof(clivalue_t))


typedef union {
    int32_t int_value;
    float float_value;
} int_float_value_t;

static void cliSetVar(const clivalue_t *var, const int_float_value_t value);
static void cliPrintVar(const clivalue_t *var, uint32_t full);
static void cliPrint(const char *str);
static void cliPrintf(const char *fmt, ...);
static void cliWrite(uint8_t ch);

static void cliPrompt(void)
{
    cliPrint("\r\n# ");
    bufWriterFlush(cliWriter);
}

static void cliShowParseError(void)
{
    cliPrint("Parse error\r\n");
}

static void cliShowArgumentRangeError(char *name, int min, int max)
{
    cliPrintf("%s must be between %d and %d\r\n", name, min, max);
}

static char *processChannelRangeArgs(char *ptr, channelRange_t *range, uint8_t *validArgumentCount)
{
    int val;

    for (int argIndex = 0; argIndex < 2; argIndex++) {
        ptr = strchr(ptr, ' ');
        if (ptr) {
            val = atoi(++ptr);
            val = CHANNEL_VALUE_TO_STEP(val);
            if (val >= MIN_MODE_RANGE_STEP && val <= MAX_MODE_RANGE_STEP) {
                if (argIndex == 0) {
                    range->startStep = val;
                } else {
                    range->endStep = val;
                }
                (*validArgumentCount)++;
            }
        }
    }

    return ptr;
}

// Check if a string's length is zero
static bool isEmpty(const char *string)
{
    return *string == '\0';
}

static void cliRxFail(char *cmdline)
{
    uint8_t channel;
    char buf[3];

    if (isEmpty(cmdline)) {
        // print out rxConfig failsafe settings
        for (channel = 0; channel < MAX_SUPPORTED_RC_CHANNEL_COUNT; channel++) {
            cliRxFail(itoa(channel, buf, 10));
        }
    } else {
        char *ptr = cmdline;
        channel = atoi(ptr++);
        if ((channel < MAX_SUPPORTED_RC_CHANNEL_COUNT)) {

            rxFailsafeChannelConfiguration_t *channelFailsafeConfiguration = &masterConfig.rxConfig.failsafe_channel_configurations[channel];

            uint16_t value;
            rxFailsafeChannelType_e type = (channel < NON_AUX_CHANNEL_COUNT) ? RX_FAILSAFE_TYPE_FLIGHT : RX_FAILSAFE_TYPE_AUX;
            rxFailsafeChannelMode_e mode = channelFailsafeConfiguration->mode;
            bool requireValue = channelFailsafeConfiguration->mode == RX_FAILSAFE_MODE_SET;

            ptr = strchr(ptr, ' ');
            if (ptr) {
                char *p = strchr(rxFailsafeModeCharacters, *(++ptr));
                if (p) {
                    uint8_t requestedMode = p - rxFailsafeModeCharacters;
                    mode = rxFailsafeModesTable[type][requestedMode];
                } else {
                    mode = RX_FAILSAFE_MODE_INVALID;
                }
                if (mode == RX_FAILSAFE_MODE_INVALID) {
                    cliShowParseError();
                    return;
                }

                requireValue = mode == RX_FAILSAFE_MODE_SET;

                ptr = strchr(ptr, ' ');
                if (ptr) {
                    if (!requireValue) {
                        cliShowParseError();
                        return;
                    }
                    value = atoi(++ptr);
                    value = CHANNEL_VALUE_TO_RXFAIL_STEP(value);
                    if (value > MAX_RXFAIL_RANGE_STEP) {
                        cliPrint("Value out of range\r\n");
                        return;
                    }

                    channelFailsafeConfiguration->step = value;
                } else if (requireValue) {
                    cliShowParseError();
                    return;
                }
                channelFailsafeConfiguration->mode = mode;

            }

            char modeCharacter = rxFailsafeModeCharacters[channelFailsafeConfiguration->mode];

            // triple use of cliPrintf below
            // 1. acknowledge interpretation on command,
            // 2. query current setting on single item,
            // 3. recursive use for full list.

            if (requireValue) {
                cliPrintf("rxfail %u %c %d\r\n",
                    channel,
                    modeCharacter,
                    RXFAIL_STEP_TO_CHANNEL_VALUE(channelFailsafeConfiguration->step)
                );
            } else {
                cliPrintf("rxfail %u %c\r\n",
                    channel,
                    modeCharacter
                );
            }
        } else {
            cliShowArgumentRangeError("channel", 0, MAX_SUPPORTED_RC_CHANNEL_COUNT - 1);
        }
    }
}

static void cliAux(char *cmdline)
{
    int i, val = 0;
    char *ptr;

    if (isEmpty(cmdline)) {
        // print out aux channel settings
        for (i = 0; i < MAX_MODE_ACTIVATION_CONDITION_COUNT; i++) {
            modeActivationCondition_t *mac = &currentProfile->modeActivationConditions[i];
            cliPrintf("aux %u %u %u %u %u\r\n",
                i,
                mac->modeId,
                mac->auxChannelIndex,
                MODE_STEP_TO_CHANNEL_VALUE(mac->range.startStep),
                MODE_STEP_TO_CHANNEL_VALUE(mac->range.endStep)
            );
        }
    } else {
        ptr = cmdline;
        i = atoi(ptr++);
        if (i < MAX_MODE_ACTIVATION_CONDITION_COUNT) {
            modeActivationCondition_t *mac = &currentProfile->modeActivationConditions[i];
            uint8_t validArgumentCount = 0;
            ptr = strchr(ptr, ' ');
            if (ptr) {
                val = atoi(++ptr);
                if (val >= 0 && val < CHECKBOX_ITEM_COUNT) {
                    mac->modeId = val;
                    validArgumentCount++;
                }
            }
            ptr = strchr(ptr, ' ');
            if (ptr) {
                val = atoi(++ptr);
                if (val >= 0 && val < MAX_AUX_CHANNEL_COUNT) {
                    mac->auxChannelIndex = val;
                    validArgumentCount++;
                }
            }
            ptr = processChannelRangeArgs(ptr, &mac->range, &validArgumentCount);

            if (validArgumentCount != 4) {
                memset(mac, 0, sizeof(modeActivationCondition_t));
            }
        } else {
            cliShowArgumentRangeError("index", 0, MAX_MODE_ACTIVATION_CONDITION_COUNT - 1);
        }
    }
}

static void cliSerial(char *cmdline)
{
    int i, val;
    char *ptr;

    if (isEmpty(cmdline)) {
        for (i = 0; i < SERIAL_PORT_COUNT; i++) {
            if (!serialIsPortAvailable(masterConfig.serialConfig.portConfigs[i].identifier)) {
                continue;
            };
            cliPrintf("serial %d %d %ld %ld %ld %ld\r\n" ,
                masterConfig.serialConfig.portConfigs[i].identifier,
                masterConfig.serialConfig.portConfigs[i].functionMask,
                baudRates[masterConfig.serialConfig.portConfigs[i].msp_baudrateIndex],
                baudRates[masterConfig.serialConfig.portConfigs[i].gps_baudrateIndex],
                baudRates[masterConfig.serialConfig.portConfigs[i].telemetry_baudrateIndex],
                baudRates[masterConfig.serialConfig.portConfigs[i].blackbox_baudrateIndex]
            );
        }
        return;
    }

    serialPortConfig_t portConfig;
    memset(&portConfig, 0 , sizeof(portConfig));

    serialPortConfig_t *currentConfig;

    uint8_t validArgumentCount = 0;

    ptr = cmdline;

    val = atoi(ptr++);
    currentConfig = serialFindPortConfiguration(val);
    if (currentConfig) {
        portConfig.identifier = val;
        validArgumentCount++;
    }

    ptr = strchr(ptr, ' ');
    if (ptr) {
        val = atoi(++ptr);
        portConfig.functionMask = val & 0xFFFF;
        validArgumentCount++;
    }

    for (i = 0; i < 4; i ++) {
        ptr = strchr(ptr, ' ');
        if (!ptr) {
            break;
        }

        val = atoi(++ptr);

        uint8_t baudRateIndex = lookupBaudRateIndex(val);
        if (baudRates[baudRateIndex] != (uint32_t) val) {
            break;
        }

        switch(i) {
            case 0:
                if (baudRateIndex < BAUD_9600 || baudRateIndex > BAUD_115200) {
                    continue;
                }
                portConfig.msp_baudrateIndex = baudRateIndex;
                break;
            case 1:
                if (baudRateIndex < BAUD_9600 || baudRateIndex > BAUD_115200) {
                    continue;
                }
                portConfig.gps_baudrateIndex = baudRateIndex;
                break;
            case 2:
                if (baudRateIndex != BAUD_AUTO && baudRateIndex > BAUD_115200) {
                    continue;
                }
                portConfig.telemetry_baudrateIndex = baudRateIndex;
                break;
            case 3:
                if (baudRateIndex < BAUD_19200 || baudRateIndex > BAUD_250000) {
                    continue;
                }
                portConfig.blackbox_baudrateIndex = baudRateIndex;
                break;
        }

        validArgumentCount++;
    }

    if (validArgumentCount < 6) {
        cliShowParseError();
        return;
    }

    memcpy(currentConfig, &portConfig, sizeof(portConfig));

}

static void cliAdjustmentRange(char *cmdline)
{
    int i, val = 0;
    char *ptr;

    if (isEmpty(cmdline)) {
        // print out adjustment ranges channel settings
        for (i = 0; i < MAX_ADJUSTMENT_RANGE_COUNT; i++) {
            adjustmentRange_t *ar = &currentProfile->adjustmentRanges[i];
            cliPrintf("adjrange %u %u %u %u %u %u %u\r\n",
                i,
                ar->adjustmentIndex,
                ar->auxChannelIndex,
                MODE_STEP_TO_CHANNEL_VALUE(ar->range.startStep),
                MODE_STEP_TO_CHANNEL_VALUE(ar->range.endStep),
                ar->adjustmentFunction,
                ar->auxSwitchChannelIndex
            );
        }
    } else {
        ptr = cmdline;
        i = atoi(ptr++);
        if (i < MAX_ADJUSTMENT_RANGE_COUNT) {
            adjustmentRange_t *ar = &currentProfile->adjustmentRanges[i];
            uint8_t validArgumentCount = 0;

            ptr = strchr(ptr, ' ');
            if (ptr) {
                val = atoi(++ptr);
                if (val >= 0 && val < MAX_SIMULTANEOUS_ADJUSTMENT_COUNT) {
                    ar->adjustmentIndex = val;
                    validArgumentCount++;
                }
            }
            ptr = strchr(ptr, ' ');
            if (ptr) {
                val = atoi(++ptr);
                if (val >= 0 && val < MAX_AUX_CHANNEL_COUNT) {
                    ar->auxChannelIndex = val;
                    validArgumentCount++;
                }
            }

            ptr = processChannelRangeArgs(ptr, &ar->range, &validArgumentCount);

            ptr = strchr(ptr, ' ');
            if (ptr) {
                val = atoi(++ptr);
                if (val >= 0 && val < ADJUSTMENT_FUNCTION_COUNT) {
                    ar->adjustmentFunction = val;
                    validArgumentCount++;
                }
            }
            ptr = strchr(ptr, ' ');
            if (ptr) {
                val = atoi(++ptr);
                if (val >= 0 && val < MAX_AUX_CHANNEL_COUNT) {
                    ar->auxSwitchChannelIndex = val;
                    validArgumentCount++;
                }
            }

            if (validArgumentCount != 6) {
                memset(ar, 0, sizeof(adjustmentRange_t));
                cliShowParseError();
            }
        } else {
            cliShowArgumentRangeError("index", 0, MAX_ADJUSTMENT_RANGE_COUNT - 1);
        }
    }
}

static void cliMotorMix(char *cmdline)
{
#ifdef USE_QUAD_MIXER_ONLY
    UNUSED(cmdline);
#else
    int i, check = 0;
    int num_motors = 0;
    uint8_t len;
    char buf[16];
    char *ptr;

    if (isEmpty(cmdline)) {
        cliPrint("Motor\tThr\tRoll\tPitch\tYaw\r\n");
        for (i = 0; i < MAX_SUPPORTED_MOTORS; i++) {
            if (masterConfig.customMotorMixer[i].throttle == 0.0f)
                break;
            num_motors++;
            cliPrintf("#%d:\t", i);
            cliPrintf("%s\t", ftoa(masterConfig.customMotorMixer[i].throttle, buf));
            cliPrintf("%s\t", ftoa(masterConfig.customMotorMixer[i].roll, buf));
            cliPrintf("%s\t", ftoa(masterConfig.customMotorMixer[i].pitch, buf));
            cliPrintf("%s\r\n", ftoa(masterConfig.customMotorMixer[i].yaw, buf));
        }
        return;
    } else if (strncasecmp(cmdline, "reset", 5) == 0) {
        // erase custom mixer
        for (i = 0; i < MAX_SUPPORTED_MOTORS; i++)
            masterConfig.customMotorMixer[i].throttle = 0.0f;
    } else if (strncasecmp(cmdline, "load", 4) == 0) {
        ptr = strchr(cmdline, ' ');
        if (ptr) {
            len = strlen(++ptr);
            for (i = 0; ; i++) {
                if (mixerNames[i] == NULL) {
                    cliPrint("Invalid name\r\n");
                    break;
                }
                if (strncasecmp(ptr, mixerNames[i], len) == 0) {
                    mixerLoadMix(i, masterConfig.customMotorMixer);
                    cliPrintf("Loaded %s\r\n", mixerNames[i]);
                    cliMotorMix("");
                    break;
                }
            }
        }
    } else {
        ptr = cmdline;
        i = atoi(ptr); // get motor number
        if (i < MAX_SUPPORTED_MOTORS) {
            ptr = strchr(ptr, ' ');
            if (ptr) {
                masterConfig.customMotorMixer[i].throttle = fastA2F(++ptr);
                check++;
            }
            ptr = strchr(ptr, ' ');
            if (ptr) {
                masterConfig.customMotorMixer[i].roll = fastA2F(++ptr);
                check++;
            }
            ptr = strchr(ptr, ' ');
            if (ptr) {
                masterConfig.customMotorMixer[i].pitch = fastA2F(++ptr);
                check++;
            }
            ptr = strchr(ptr, ' ');
            if (ptr) {
                masterConfig.customMotorMixer[i].yaw = fastA2F(++ptr);
                check++;
            }
            if (check != 4) {
                cliShowParseError();
            } else {
                cliMotorMix("");
            }
        } else {
            cliShowArgumentRangeError("index", 1, MAX_SUPPORTED_MOTORS);
        }
    }
#endif
}

static void cliRxRange(char *cmdline)
{
    int i, validArgumentCount = 0;
    char *ptr;

    if (isEmpty(cmdline)) {
        for (i = 0; i < NON_AUX_CHANNEL_COUNT; i++) {
            rxChannelRangeConfiguration_t *channelRangeConfiguration = &masterConfig.rxConfig.channelRanges[i];
            cliPrintf("rxrange %u %u %u\r\n", i, channelRangeConfiguration->min, channelRangeConfiguration->max);
        }
    } else if (strcasecmp(cmdline, "reset") == 0) {
        resetAllRxChannelRangeConfigurations(masterConfig.rxConfig.channelRanges);
    } else {
        ptr = cmdline;
        i = atoi(ptr);
        if (i >= 0 && i < NON_AUX_CHANNEL_COUNT) {
            int rangeMin, rangeMax;

            ptr = strchr(ptr, ' ');
            if (ptr) {
                rangeMin = atoi(++ptr);
                validArgumentCount++;
            }

            ptr = strchr(ptr, ' ');
            if (ptr) {
                rangeMax = atoi(++ptr);
                validArgumentCount++;
            }

            if (validArgumentCount != 2) {
                cliShowParseError();
            } else if (rangeMin < PWM_PULSE_MIN || rangeMin > PWM_PULSE_MAX || rangeMax < PWM_PULSE_MIN || rangeMax > PWM_PULSE_MAX) {
                cliShowParseError();
            } else {
                rxChannelRangeConfiguration_t *channelRangeConfiguration = &masterConfig.rxConfig.channelRanges[i];
                channelRangeConfiguration->min = rangeMin;
                channelRangeConfiguration->max = rangeMax;
            }
        } else {
            cliShowArgumentRangeError("channel", 0, NON_AUX_CHANNEL_COUNT - 1);
        }
    }
}

#ifdef LED_STRIP
static void cliLed(char *cmdline)
{
    int i;
    char *ptr;
    char ledConfigBuffer[20];

    if (isEmpty(cmdline)) {
        for (i = 0; i < MAX_LED_STRIP_LENGTH; i++) {
            generateLedConfig(i, ledConfigBuffer, sizeof(ledConfigBuffer));
            cliPrintf("led %u %s\r\n", i, ledConfigBuffer);
        }
    } else {
        ptr = cmdline;
        i = atoi(ptr);
        if (i < MAX_LED_STRIP_LENGTH) {
            ptr = strchr(cmdline, ' ');
            if (!parseLedStripConfig(i, ++ptr)) {
                cliShowParseError();
            }
        } else {
            cliShowArgumentRangeError("index", 0, MAX_LED_STRIP_LENGTH - 1);
        }
    }
}

static void cliColor(char *cmdline)
{
    int i;
    char *ptr;

    if (isEmpty(cmdline)) {
        for (i = 0; i < CONFIGURABLE_COLOR_COUNT; i++) {
            cliPrintf("color %u %d,%u,%u\r\n",
                i,
                masterConfig.colors[i].h,
                masterConfig.colors[i].s,
                masterConfig.colors[i].v
            );
        }
    } else {
        ptr = cmdline;
        i = atoi(ptr);
        if (i < CONFIGURABLE_COLOR_COUNT) {
            ptr = strchr(cmdline, ' ');
            if (!parseColor(i, ++ptr)) {
                cliShowParseError();
            }
        } else {
            cliShowArgumentRangeError("index", 0, CONFIGURABLE_COLOR_COUNT - 1);
        }
    }
}
#endif

#ifdef USE_SERVOS
static void cliServo(char *cmdline)
{
    enum { SERVO_ARGUMENT_COUNT = 8 };
    int16_t arguments[SERVO_ARGUMENT_COUNT];

    servoParam_t *servo;

    int i;
    char *ptr;

    if (isEmpty(cmdline)) {
        // print out servo settings
        for (i = 0; i < MAX_SUPPORTED_SERVOS; i++) {
            servo = &currentProfile->servoConf[i];

            cliPrintf("servo %u %d %d %d %d %d %d %d\r\n",
                i,
                servo->min,
                servo->max,
                servo->middle,
                servo->angleAtMin,
                servo->angleAtMax,
                servo->rate,
                servo->forwardFromChannel
            );
        }
    } else {
        int validArgumentCount = 0;

        ptr = cmdline;

        // Command line is integers (possibly negative) separated by spaces, no other characters allowed.

        // If command line doesn't fit the format, don't modify the config
        while (*ptr) {
            if (*ptr == '-' || (*ptr >= '0' && *ptr <= '9')) {
                if (validArgumentCount >= SERVO_ARGUMENT_COUNT) {
                    cliShowParseError();
                    return;
                }

                arguments[validArgumentCount++] = atoi(ptr);

                do {
                    ptr++;
                } while (*ptr >= '0' && *ptr <= '9');
            } else if (*ptr == ' ') {
                ptr++;
            } else {
                cliShowParseError();
                return;
            }
        }

        enum {INDEX = 0, MIN, MAX, MIDDLE, ANGLE_AT_MIN, ANGLE_AT_MAX, RATE, FORWARD};

        i = arguments[INDEX];

        // Check we got the right number of args and the servo index is correct (don't validate the other values)
        if (validArgumentCount != SERVO_ARGUMENT_COUNT || i < 0 || i >= MAX_SUPPORTED_SERVOS) {
            cliShowParseError();
            return;
        }

        servo = &currentProfile->servoConf[i];

        if (
            arguments[MIN] < PWM_PULSE_MIN || arguments[MIN] > PWM_PULSE_MAX ||
            arguments[MAX] < PWM_PULSE_MIN || arguments[MAX] > PWM_PULSE_MAX ||
            arguments[MIDDLE] < arguments[MIN] || arguments[MIDDLE] > arguments[MAX] ||
            arguments[MIN] > arguments[MAX] || arguments[MAX] < arguments[MIN] ||
            arguments[RATE] < -100 || arguments[RATE] > 100 ||
            arguments[FORWARD] >= MAX_SUPPORTED_RC_CHANNEL_COUNT ||
            arguments[ANGLE_AT_MIN] < 0 || arguments[ANGLE_AT_MIN] > 180 ||
            arguments[ANGLE_AT_MAX] < 0 || arguments[ANGLE_AT_MAX] > 180
        ) {
            cliShowParseError();
            return;
        }

        servo->min = arguments[1];
        servo->max = arguments[2];
        servo->middle = arguments[3];
        servo->angleAtMin = arguments[4];
        servo->angleAtMax = arguments[5];
        servo->rate = arguments[6];
        servo->forwardFromChannel = arguments[7];
    }
}
#endif

#ifdef USE_SERVOS
static void cliServoMix(char *cmdline)
{
    int i;
    uint8_t len;
    char *ptr;
    int args[8], check = 0;
    len = strlen(cmdline);

    if (len == 0) {

        cliPrint("Rule\tServo\tSource\tRate\tSpeed\tMin\tMax\tBox\r\n");

        for (i = 0; i < MAX_SERVO_RULES; i++) {
            if (masterConfig.customServoMixer[i].rate == 0)
                break;

            cliPrintf("#%d:\t%d\t%d\t%d\t%d\t%d\t%d\t%d\r\n",
                i,
                masterConfig.customServoMixer[i].targetChannel,
                masterConfig.customServoMixer[i].inputSource,
                masterConfig.customServoMixer[i].rate,
                masterConfig.customServoMixer[i].speed,
                masterConfig.customServoMixer[i].min,
                masterConfig.customServoMixer[i].max,
                masterConfig.customServoMixer[i].box
            );
        }
        cliPrintf("\r\n");
        return;
    } else if (strncasecmp(cmdline, "reset", 5) == 0) {
        // erase custom mixer
        memset(masterConfig.customServoMixer, 0, sizeof(masterConfig.customServoMixer));
        for (i = 0; i < MAX_SUPPORTED_SERVOS; i++) {
            currentProfile->servoConf[i].reversedSources = 0;
        }
    } else if (strncasecmp(cmdline, "load", 4) == 0) {
        ptr = strchr(cmdline, ' ');
        if (ptr) {
            len = strlen(++ptr);
            for (i = 0; ; i++) {
                if (mixerNames[i] == NULL) {
                    cliPrintf("Invalid name\r\n");
                    break;
                }
                if (strncasecmp(ptr, mixerNames[i], len) == 0) {
                    servoMixerLoadMix(i, masterConfig.customServoMixer);
                    cliPrintf("Loaded %s\r\n", mixerNames[i]);
                    cliServoMix("");
                    break;
                }
            }
        }
    } else if (strncasecmp(cmdline, "reverse", 7) == 0) {
        enum {SERVO = 0, INPUT, REVERSE, ARGS_COUNT};
        int servoIndex, inputSource;
        ptr = strchr(cmdline, ' ');

        len = strlen(ptr);
        if (len == 0) {
            cliPrintf("s");
            for (inputSource = 0; inputSource < INPUT_SOURCE_COUNT; inputSource++)
                cliPrintf("\ti%d", inputSource);
            cliPrintf("\r\n");

            for (servoIndex = 0; servoIndex < MAX_SUPPORTED_SERVOS; servoIndex++) {
                cliPrintf("%d", servoIndex);
                for (inputSource = 0; inputSource < INPUT_SOURCE_COUNT; inputSource++)
                    cliPrintf("\t%s  ", (currentProfile->servoConf[servoIndex].reversedSources & (1 << inputSource)) ? "r" : "n");
                cliPrintf("\r\n");
            }
            return;
        }

        ptr = strtok(ptr, " ");
        while (ptr != NULL && check < ARGS_COUNT - 1) {
            args[check++] = atoi(ptr);
            ptr = strtok(NULL, " ");
        }

        if (ptr == NULL || check != ARGS_COUNT - 1) {
            cliShowParseError();
            return;
        }

        if (args[SERVO] >= 0 && args[SERVO] < MAX_SUPPORTED_SERVOS
                && args[INPUT] >= 0 && args[INPUT] < INPUT_SOURCE_COUNT
                && (*ptr == 'r' || *ptr == 'n')) {
            if (*ptr == 'r')
                currentProfile->servoConf[args[SERVO]].reversedSources |= 1 << args[INPUT];
            else
                currentProfile->servoConf[args[SERVO]].reversedSources &= ~(1 << args[INPUT]);
        } else
            cliShowParseError();

        cliServoMix("reverse");
    } else {
        enum {RULE = 0, TARGET, INPUT, RATE, SPEED, MIN, MAX, BOX, ARGS_COUNT};
        ptr = strtok(cmdline, " ");
        while (ptr != NULL && check < ARGS_COUNT) {
            args[check++] = atoi(ptr);
            ptr = strtok(NULL, " ");
        }

        if (ptr != NULL || check != ARGS_COUNT) {
            cliShowParseError();
            return;
        }

        i = args[RULE];
        if (i >= 0 && i < MAX_SERVO_RULES &&
            args[TARGET] >= 0 && args[TARGET] < MAX_SUPPORTED_SERVOS &&
            args[INPUT] >= 0 && args[INPUT] < INPUT_SOURCE_COUNT &&
            args[RATE] >= -100 && args[RATE] <= 100 &&
            args[SPEED] >= 0 && args[SPEED] <= MAX_SERVO_SPEED &&
            args[MIN] >= 0 && args[MIN] <= 100 &&
            args[MAX] >= 0 && args[MAX] <= 100 && args[MIN] < args[MAX] &&
            args[BOX] >= 0 && args[BOX] <= MAX_SERVO_BOXES) {
            masterConfig.customServoMixer[i].targetChannel = args[TARGET];
            masterConfig.customServoMixer[i].inputSource = args[INPUT];
            masterConfig.customServoMixer[i].rate = args[RATE];
            masterConfig.customServoMixer[i].speed = args[SPEED];
            masterConfig.customServoMixer[i].min = args[MIN];
            masterConfig.customServoMixer[i].max = args[MAX];
            masterConfig.customServoMixer[i].box = args[BOX];
            cliServoMix("");
        } else {
            cliShowParseError();
        }
    }
}
#endif

#ifdef USE_SDCARD

static void cliWriteBytes(const uint8_t *buffer, int count)
{
    while (count > 0) {
        cliWrite(*buffer);
        buffer++;
        count--;
    }
}

static void cliSdInfo(char *cmdline) {
    UNUSED(cmdline);

    cliPrint("SD card: ");

    if (!sdcard_isInserted()) {
        cliPrint("None inserted\r\n");
        return;
    }

    if (!sdcard_isInitialized()) {
        cliPrint("Startup failed\r\n");
        return;
    }

    const sdcardMetadata_t *metadata = sdcard_getMetadata();

    cliPrintf("Manufacturer 0x%x, %ukB, %02d/%04d, v%d.%d, '",
        metadata->manufacturerID,
        metadata->numBlocks / 2, /* One block is half a kB */
        metadata->productionMonth,
        metadata->productionYear,
        metadata->productRevisionMajor,
        metadata->productRevisionMinor
    );

    cliWriteBytes((uint8_t*)metadata->productName, sizeof(metadata->productName));

    cliPrint("'\r\n" "Filesystem: ");

    switch (afatfs_getFilesystemState()) {
        case AFATFS_FILESYSTEM_STATE_READY:
            cliPrint("Ready");
        break;
        case AFATFS_FILESYSTEM_STATE_INITIALIZATION:
            cliPrint("Initializing");
        break;
        case AFATFS_FILESYSTEM_STATE_UNKNOWN:
        case AFATFS_FILESYSTEM_STATE_FATAL:
            cliPrint("Fatal");

            switch (afatfs_getLastError()) {
                case AFATFS_ERROR_BAD_MBR:
                    cliPrint(" - no FAT MBR partitions");
                break;
                case AFATFS_ERROR_BAD_FILESYSTEM_HEADER:
                    cliPrint(" - bad FAT header");
                break;
                case AFATFS_ERROR_GENERIC:
                case AFATFS_ERROR_NONE:
                    ; // Nothing more detailed to print
                break;
            }

            cliPrint("\r\n");
        break;
    }
}

#endif

#ifdef USE_FLASHFS

static void cliFlashInfo(char *cmdline)
{
    const flashGeometry_t *layout = flashfsGetGeometry();

    UNUSED(cmdline);

    cliPrintf("Flash sectors=%u, sectorSize=%u, pagesPerSector=%u, pageSize=%u, totalSize=%u, usedSize=%u\r\n",
            layout->sectors, layout->sectorSize, layout->pagesPerSector, layout->pageSize, layout->totalSize, flashfsGetOffset());
}

static void cliFlashErase(char *cmdline)
{
    UNUSED(cmdline);

    cliPrintf("Erasing...\r\n");
    flashfsEraseCompletely();

    while (!flashfsIsReady()) {
        delay(100);
    }

    cliPrintf("Done.\r\n");
}

#ifdef USE_FLASH_TOOLS

static void cliFlashWrite(char *cmdline)
{
    uint32_t address = atoi(cmdline);
    char *text = strchr(cmdline, ' ');

    if (!text) {
        cliShowParseError();
    } else {
        flashfsSeekAbs(address);
        flashfsWrite((uint8_t*)text, strlen(text), true);
        flashfsFlushSync();

        cliPrintf("Wrote %u bytes at %u.\r\n", strlen(text), address);
    }
}

static void cliFlashRead(char *cmdline)
{
    uint32_t address = atoi(cmdline);
    uint32_t length;
    int i;

    uint8_t buffer[32];

    char *nextArg = strchr(cmdline, ' ');

    if (!nextArg) {
        cliShowParseError();
    } else {
        length = atoi(nextArg);

        cliPrintf("Reading %u bytes at %u:\r\n", length, address);

        while (length > 0) {
            int bytesRead;

            bytesRead = flashfsReadAbs(address, buffer, length < sizeof(buffer) ? length : sizeof(buffer));

            for (i = 0; i < bytesRead; i++) {
                cliWrite(buffer[i]);
            }

            length -= bytesRead;
            address += bytesRead;

            if (bytesRead == 0) {
                //Assume we reached the end of the volume or something fatal happened
                break;
            }
        }
        cliPrintf("\r\n");
    }
}

#endif
#endif

static void dumpValues(uint16_t valueSection)
{
    uint32_t i;
    const clivalue_t *value;
    for (i = 0; i < VALUE_COUNT; i++) {
        value = &valueTable[i];

        if ((value->type & VALUE_SECTION_MASK) != valueSection) {
            continue;
        }

        cliPrintf("set %s = ", valueTable[i].name);
        cliPrintVar(value, 0);
        cliPrint("\r\n");
    }
}

typedef enum {
    DUMP_MASTER = (1 << 0),
    DUMP_PROFILE = (1 << 1),
    DUMP_CONTROL_RATE_PROFILE = (1 << 2)
} dumpFlags_e;

#define DUMP_ALL (DUMP_MASTER | DUMP_PROFILE | DUMP_CONTROL_RATE_PROFILE)


static const char* const sectionBreak = "\r\n";

#define printSectionBreak() cliPrintf((char *)sectionBreak)

static void cliDump(char *cmdline)
{
    unsigned int i;
    char buf[16];
    uint32_t mask;

#ifndef USE_QUAD_MIXER_ONLY
    float thr, roll, pitch, yaw;
#endif

    uint8_t dumpMask = DUMP_ALL;
    if (strcasecmp(cmdline, "master") == 0) {
        dumpMask = DUMP_MASTER; // only
    }
    if (strcasecmp(cmdline, "profile") == 0) {
        dumpMask = DUMP_PROFILE; // only
    }
    if (strcasecmp(cmdline, "rates") == 0) {
        dumpMask = DUMP_CONTROL_RATE_PROFILE; // only
    }

    if (dumpMask & DUMP_MASTER) {

        cliPrint("\r\n# version\r\n");
        cliVersion(NULL);

        cliPrint("\r\n# dump master\r\n");
        cliPrint("\r\n# mixer\r\n");

#ifndef USE_QUAD_MIXER_ONLY
        cliPrintf("mixer %s\r\n", mixerNames[masterConfig.mixerMode - 1]);

        cliPrintf("mmix reset\r\n");

        for (i = 0; i < MAX_SUPPORTED_MOTORS; i++) {
            if (masterConfig.customMotorMixer[i].throttle == 0.0f)
                break;
            thr = masterConfig.customMotorMixer[i].throttle;
            roll = masterConfig.customMotorMixer[i].roll;
            pitch = masterConfig.customMotorMixer[i].pitch;
            yaw = masterConfig.customMotorMixer[i].yaw;
            cliPrintf("mmix %d", i);
            if (thr < 0)
                cliWrite(' ');
            cliPrintf("%s", ftoa(thr, buf));
            if (roll < 0)
                cliWrite(' ');
            cliPrintf("%s", ftoa(roll, buf));
            if (pitch < 0)
                cliWrite(' ');
            cliPrintf("%s", ftoa(pitch, buf));
            if (yaw < 0)
                cliWrite(' ');
            cliPrintf("%s\r\n", ftoa(yaw, buf));
        }

        // print custom servo mixer if exists
        cliPrintf("smix reset\r\n");

        for (i = 0; i < MAX_SERVO_RULES; i++) {

            if (masterConfig.customServoMixer[i].rate == 0)
                break;

            cliPrintf("smix %d %d %d %d %d %d %d %d\r\n",
                i,
                masterConfig.customServoMixer[i].targetChannel,
                masterConfig.customServoMixer[i].inputSource,
                masterConfig.customServoMixer[i].rate,
                masterConfig.customServoMixer[i].speed,
                masterConfig.customServoMixer[i].min,
                masterConfig.customServoMixer[i].max,
                masterConfig.customServoMixer[i].box
            );
        }

#endif

        cliPrint("\r\n\r\n# feature\r\n");

        mask = featureMask();
        for (i = 0; ; i++) { // disable all feature first
            if (featureNames[i] == NULL)
                break;
            cliPrintf("feature -%s\r\n", featureNames[i]);
        }
        for (i = 0; ; i++) {  // reenable what we want.
            if (featureNames[i] == NULL)
                break;
            if (mask & (1 << i))
                cliPrintf("feature %s\r\n", featureNames[i]);
        }

        cliPrint("\r\n\r\n# map\r\n");

        for (i = 0; i < 8; i++)
            buf[masterConfig.rxConfig.rcmap[i]] = rcChannelLetters[i];
        buf[i] = '\0';
        cliPrintf("map %s\r\n", buf);

        cliPrint("\r\n\r\n# serial\r\n");
        cliSerial("");

#ifdef LED_STRIP
        cliPrint("\r\n\r\n# led\r\n");
        cliLed("");

        cliPrint("\r\n\r\n# color\r\n");
        cliColor("");
#endif
        printSectionBreak();
        dumpValues(MASTER_VALUE);

        cliPrint("\r\n# rxfail\r\n");
        cliRxFail("");
    }

    if (dumpMask & DUMP_PROFILE) {
        cliPrint("\r\n# dump profile\r\n");

        cliPrint("\r\n# profile\r\n");
        cliProfile("");

        cliPrint("\r\n# aux\r\n");

        cliAux("");

        cliPrint("\r\n# adjrange\r\n");

        cliAdjustmentRange("");

        cliPrintf("\r\n# rxrange\r\n");

        cliRxRange("");

#ifdef USE_SERVOS
        cliPrint("\r\n# servo\r\n");

        cliServo("");

        // print servo directions
        unsigned int channel;

        for (i = 0; i < MAX_SUPPORTED_SERVOS; i++) {
            for (channel = 0; channel < INPUT_SOURCE_COUNT; channel++) {
                if (servoDirection(i, channel) < 0) {
                    cliPrintf("smix reverse %d %d r\r\n", i , channel);
                }
            }
        }
#endif

        printSectionBreak();

        dumpValues(PROFILE_VALUE);
    }

    if (dumpMask & DUMP_CONTROL_RATE_PROFILE) {
        cliPrint("\r\n# dump rates\r\n");

        cliPrint("\r\n# rateprofile\r\n");
        cliRateProfile("");

        printSectionBreak();

        dumpValues(CONTROL_RATE_VALUE);
    }
}

void cliEnter(serialPort_t *serialPort)
{
    cliMode = 1;
    cliPort = serialPort;
    setPrintfSerialPort(cliPort);
    cliWriter = bufWriterInit(cliWriteBuffer, sizeof(cliWriteBuffer),
                              serialWriteBufShim, serialPort);
    
    cliPrint("\r\nEntering CLI Mode, type 'exit' to return, or 'help'\r\n");
    cliPrompt();
    ENABLE_ARMING_FLAG(PREVENT_ARMING);
}

static void cliExit(char *cmdline)
{
    UNUSED(cmdline);

    cliPrint("\r\nLeaving CLI mode, unsaved changes lost.\r\n");
    bufWriterFlush(cliWriter);
    
    *cliBuffer = '\0';
    bufferIndex = 0;
    cliMode = 0;
    // incase a motor was left running during motortest, clear it here
    mixerResetDisarmedMotors();
    cliReboot();

    cliWriter = NULL;
}

static void cliFeature(char *cmdline)
{
    uint32_t i;
    uint32_t len;
    uint32_t mask;

    len = strlen(cmdline);
    mask = featureMask();

    if (len == 0) {
        cliPrint("Enabled: ");
        for (i = 0; ; i++) {
            if (featureNames[i] == NULL)
                break;
            if (mask & (1 << i))
                cliPrintf("%s ", featureNames[i]);
        }
        cliPrint("\r\n");
    } else if (strncasecmp(cmdline, "list", len) == 0) {
        cliPrint("Available: ");
        for (i = 0; ; i++) {
            if (featureNames[i] == NULL)
                break;
            cliPrintf("%s ", featureNames[i]);
        }
        cliPrint("\r\n");
        return;
    } else {
        bool remove = false;
        if (cmdline[0] == '-') {
            // remove feature
            remove = true;
            cmdline++; // skip over -
            len--;
        }

        for (i = 0; ; i++) {
            if (featureNames[i] == NULL) {
                cliPrint("Invalid name\r\n");
                break;
            }

            if (strncasecmp(cmdline, featureNames[i], len) == 0) {

                mask = 1 << i;
#ifndef GPS
                if (mask & FEATURE_GPS) {
                    cliPrint("unavailable\r\n");
                    break;
                }
#endif
#ifndef SONAR
                if (mask & FEATURE_SONAR) {
                    cliPrint("unavailable\r\n");
                    break;
                }
#endif
                if (remove) {
                    featureClear(mask);
                    cliPrint("Disabled");
                } else {
                    featureSet(mask);
                    cliPrint("Enabled");
                }
                cliPrintf(" %s\r\n", featureNames[i]);
                break;
            }
        }
    }
}

#ifdef GPS
static void cliGpsPassthrough(char *cmdline)
{
    UNUSED(cmdline);

    gpsEnablePassthrough(cliPort);
}
#endif

static void cliHelp(char *cmdline)
{
    uint32_t i = 0;

    UNUSED(cmdline);

    for (i = 0; i < CMD_COUNT; i++) {
        cliPrint(cmdTable[i].name);
#ifndef SKIP_CLI_COMMAND_HELP
        if (cmdTable[i].description) {
            cliPrintf(" - %s", cmdTable[i].description);
        }
        if (cmdTable[i].args) {
            cliPrintf("\r\n\t%s", cmdTable[i].args);
        }
#endif
        cliPrint("\r\n");
    }
}

static void cliMap(char *cmdline)
{
    uint32_t len;
    uint32_t i;
    char out[9];

    len = strlen(cmdline);

    if (len == 8) {
        // uppercase it
        for (i = 0; i < 8; i++)
            cmdline[i] = toupper((unsigned char)cmdline[i]);
        for (i = 0; i < 8; i++) {
            if (strchr(rcChannelLetters, cmdline[i]) && !strchr(cmdline + i + 1, cmdline[i]))
                continue;
            cliShowParseError();
            return;
        }
        parseRcChannels(cmdline, &masterConfig.rxConfig);
    }
    cliPrint("Map: ");
    for (i = 0; i < 8; i++)
        out[masterConfig.rxConfig.rcmap[i]] = rcChannelLetters[i];
    out[i] = '\0';
    cliPrintf("%s\r\n", out);
}

#ifndef USE_QUAD_MIXER_ONLY
static void cliMixer(char *cmdline)
{
    int i;
    int len;

    len = strlen(cmdline);

    if (len == 0) {
        cliPrintf("Mixer: %s\r\n", mixerNames[masterConfig.mixerMode - 1]);
        return;
    } else if (strncasecmp(cmdline, "list", len) == 0) {
        cliPrint("Available mixers: ");
        for (i = 0; ; i++) {
            if (mixerNames[i] == NULL)
                break;
            cliPrintf("%s ", mixerNames[i]);
        }
        cliPrint("\r\n");
        return;
    }

    for (i = 0; ; i++) {
        if (mixerNames[i] == NULL) {
            cliPrint("Invalid name\r\n");
            return;
        }
        if (strncasecmp(cmdline, mixerNames[i], len) == 0) {
            masterConfig.mixerMode = i + 1;
            break;
        }
    }

    cliMixer("");
}
#endif

static void cliMotor(char *cmdline)
{
    int motor_index = 0;
    int motor_value = 0;
    int index = 0;
    char *pch = NULL;
    char *saveptr;

    if (isEmpty(cmdline)) {
        cliShowParseError();
        return;
    }

    pch = strtok_r(cmdline, " ", &saveptr);
    while (pch != NULL) {
        switch (index) {
            case 0:
                motor_index = atoi(pch);
                break;
            case 1:
                motor_value = atoi(pch);
                break;
        }
        index++;
        pch = strtok_r(NULL, " ", &saveptr);
    }

    if (motor_index < 0 || motor_index >= MAX_SUPPORTED_MOTORS) {
        cliShowArgumentRangeError("index", 0, MAX_SUPPORTED_MOTORS);
        return;
    }

    if (index == 2) {
        if (motor_value < PWM_RANGE_MIN || motor_value > PWM_RANGE_MAX) {
            cliShowArgumentRangeError("value", 1000, 2000);
            return;
        } else {
            motor_disarmed[motor_index] = motor_value;
        }
    }

    cliPrintf("motor %d: %d\r\n", motor_index, motor_disarmed[motor_index]);
}

static void cliPlaySound(char *cmdline)
{
#if FLASH_SIZE <= 64
    UNUSED(cmdline);
#else
    int i;
    const char *name;
    static int lastSoundIdx = -1;

    if (isEmpty(cmdline)) {
        i = lastSoundIdx + 1;     //next sound index
        if ((name=beeperNameForTableIndex(i)) == NULL) {
            while (true) {   //no name for index; try next one
                if (++i >= beeperTableEntryCount())
                    i = 0;   //if end then wrap around to first entry
                if ((name=beeperNameForTableIndex(i)) != NULL)
                    break;   //if name OK then play sound below
                if (i == lastSoundIdx + 1) {     //prevent infinite loop
                    cliPrintf("Error playing sound\r\n");
                    return;
                }
            }
        }
    } else {       //index value was given
        i = atoi(cmdline);
        if ((name=beeperNameForTableIndex(i)) == NULL) {
            cliPrintf("No sound for index %d\r\n", i);
            return;
        }
    }
    lastSoundIdx = i;
    beeperSilence();
    cliPrintf("Playing sound %d: %s\r\n", i, name);
    beeper(beeperModeForTableIndex(i));
#endif
}

static void cliProfile(char *cmdline)
{
    int i;

    if (isEmpty(cmdline)) {
        cliPrintf("profile %d\r\n", getCurrentProfile());
        return;
    } else {
        i = atoi(cmdline);
        if (i >= 0 && i < MAX_PROFILE_COUNT) {
            masterConfig.current_profile_index = i;
            writeEEPROM();
            readEEPROM();
            cliProfile("");
        }
    }
}

static void cliRateProfile(char *cmdline)
{
    int i;

    if (isEmpty(cmdline)) {
        cliPrintf("rateprofile %d\r\n", getCurrentControlRateProfile());
        return;
    } else {
        i = atoi(cmdline);
        if (i >= 0 && i < MAX_CONTROL_RATE_PROFILE_COUNT) {
            changeControlRateProfile(i);
            cliRateProfile("");
        }
    }
}

static void cliReboot(void) {
    cliPrint("\r\nRebooting");
    bufWriterFlush(cliWriter);
    waitForSerialPortToFinishTransmitting(cliPort);
    stopMotors();
    handleOneshotFeatureChangeOnRestart();
    systemReset();
}

static void cliSave(char *cmdline)
{
    UNUSED(cmdline);

    cliPrint("Saving");
    //copyCurrentProfileToProfileSlot(masterConfig.current_profile_index);
    writeEEPROM();
    cliReboot();
}

static void cliDefaults(char *cmdline)
{
    UNUSED(cmdline);

    cliPrint("Resetting to defaults");
    resetEEPROM();
    cliReboot();
}

static void cliPrint(const char *str)
{
    while (*str)
        bufWriterAppend(cliWriter, *str++);
}

static void cliPutp(void *p, char ch)
{
    bufWriterAppend(p, ch);
}

static void cliPrintf(const char *fmt, ...)
{
    va_list va;
    va_start(va, fmt);
    tfp_format(cliWriter, cliPutp, fmt, va);
    va_end(va);
}

static void cliWrite(uint8_t ch)
{
    bufWriterAppend(cliWriter, ch);
}

static void cliPrintVar(const clivalue_t *var, uint32_t full)
{
    int32_t value = 0;
    char buf[8];

    void *ptr = var->ptr;
    if ((var->type & VALUE_SECTION_MASK) == PROFILE_VALUE) {
        ptr = ((uint8_t *)ptr) + (sizeof(profile_t) * masterConfig.current_profile_index);
    }
    if ((var->type & VALUE_SECTION_MASK) == CONTROL_RATE_VALUE) {
        ptr = ((uint8_t *)ptr) + (sizeof(controlRateConfig_t) * getCurrentControlRateProfile());
    }

    switch (var->type & VALUE_TYPE_MASK) {
        case VAR_UINT8:
            value = *(uint8_t *)ptr;
            break;

        case VAR_INT8:
            value = *(int8_t *)ptr;
            break;

        case VAR_UINT16:
            value = *(uint16_t *)ptr;
            break;

        case VAR_INT16:
            value = *(int16_t *)ptr;
            break;

        case VAR_UINT32:
            value = *(uint32_t *)ptr;
            break;

        case VAR_FLOAT:
            cliPrintf("%s", ftoa(*(float *)ptr, buf));
            if (full && (var->type & VALUE_MODE_MASK) == MODE_DIRECT) {
                cliPrintf(" %s", ftoa((float)var->config.minmax.min, buf));
                cliPrintf(" %s", ftoa((float)var->config.minmax.max, buf));
            }
            return; // return from case for float only
    }

    switch(var->type & VALUE_MODE_MASK) {
        case MODE_DIRECT:
            cliPrintf("%d", value);
            if (full) {
                cliPrintf(" %d %d", var->config.minmax.min, var->config.minmax.max);
            }
            break;
        case MODE_LOOKUP:
            cliPrintf(lookupTables[var->config.lookup.tableIndex].values[value]);
            break;
    }
}

static void cliSetVar(const clivalue_t *var, const int_float_value_t value)
{
    void *ptr = var->ptr;
    if ((var->type & VALUE_SECTION_MASK) == PROFILE_VALUE) {
        ptr = ((uint8_t *)ptr) + (sizeof(profile_t) * masterConfig.current_profile_index);
    }
    if ((var->type & VALUE_SECTION_MASK) == CONTROL_RATE_VALUE) {
        ptr = ((uint8_t *)ptr) + (sizeof(controlRateConfig_t) * getCurrentControlRateProfile());
    }

    switch (var->type & VALUE_TYPE_MASK) {
        case VAR_UINT8:
        case VAR_INT8:
            *(int8_t *)ptr = value.int_value;
            break;

        case VAR_UINT16:
        case VAR_INT16:
            *(int16_t *)ptr = value.int_value;
            break;

        case VAR_UINT32:
            *(uint32_t *)ptr = value.int_value;
            break;

        case VAR_FLOAT:
            *(float *)ptr = (float)value.float_value;
            break;
    }
}

static void cliSet(char *cmdline)
{
    uint32_t i;
    uint32_t len;
    const clivalue_t *val;
    char *eqptr = NULL;

    len = strlen(cmdline);

    if (len == 0 || (len == 1 && cmdline[0] == '*')) {
        cliPrint("Current settings: \r\n");
        for (i = 0; i < VALUE_COUNT; i++) {
            val = &valueTable[i];
            cliPrintf("%s = ", valueTable[i].name);
            cliPrintVar(val, len); // when len is 1 (when * is passed as argument), it will print min/max values as well, for gui
            cliPrint("\r\n");
        }
    } else if ((eqptr = strstr(cmdline, "=")) != NULL) {
        // has equals

        char *lastNonSpaceCharacter = eqptr;
        while (*(lastNonSpaceCharacter - 1) == ' ') {
            lastNonSpaceCharacter--;
        }
        uint8_t variableNameLength = lastNonSpaceCharacter - cmdline;

        // skip the '=' and any ' ' characters
        eqptr++;
        while (*(eqptr) == ' ') {
            eqptr++;
        }

        for (i = 0; i < VALUE_COUNT; i++) {
            val = &valueTable[i];
            // ensure exact match when setting to prevent setting variables with shorter names
            if (strncasecmp(cmdline, valueTable[i].name, strlen(valueTable[i].name)) == 0 && variableNameLength == strlen(valueTable[i].name)) {

                bool changeValue = false;
                int_float_value_t tmp;
                switch (valueTable[i].type & VALUE_MODE_MASK) {
                    case MODE_DIRECT: {
                            int32_t value = 0;
                            float valuef = 0;

                            value = atoi(eqptr);
                            valuef = fastA2F(eqptr);

                            if (valuef >= valueTable[i].config.minmax.min && valuef <= valueTable[i].config.minmax.max) { // note: compare float value

                                if ((valueTable[i].type & VALUE_TYPE_MASK) == VAR_FLOAT)
                                    tmp.float_value = valuef;
                                else
                                    tmp.int_value = value;

                                changeValue = true;
                            }
                        }
                        break;
                    case MODE_LOOKUP: {
                            const lookupTableEntry_t *tableEntry = &lookupTables[valueTable[i].config.lookup.tableIndex];
                            bool matched = false;
                            for (uint8_t tableValueIndex = 0; tableValueIndex < tableEntry->valueCount && !matched; tableValueIndex++) {
                                matched = strcasecmp(tableEntry->values[tableValueIndex], eqptr) == 0;

                                if (matched) {
                                    tmp.int_value = tableValueIndex;
                                    changeValue = true;
                                }
                            }
                        }
                        break;
                }

                if (changeValue) {
                    cliSetVar(val, tmp);

                    cliPrintf("%s set to ", valueTable[i].name);
                    cliPrintVar(val, 0);
                } else {
                    cliPrint("Invalid value\r\n");
                }

                return;
            }
        }
        cliPrint("Invalid name\r\n");
    } else {
        // no equals, check for matching variables.
        cliGet(cmdline);
    }
}

static void cliGet(char *cmdline)
{
    uint32_t i;
    const clivalue_t *val;
    int matchedCommands = 0;

    for (i = 0; i < VALUE_COUNT; i++) {
        if (strstr(valueTable[i].name, cmdline)) {
            val = &valueTable[i];
            cliPrintf("%s = ", valueTable[i].name);
            cliPrintVar(val, 0);
            cliPrint("\r\n");

            matchedCommands++;
        }
    }


    if (matchedCommands) {
    	return;
    }

    cliPrint("Invalid name\r\n");
}

static void cliStatus(char *cmdline)
{
    UNUSED(cmdline);

    cliPrintf("System Uptime: %d seconds, Voltage: %d * 0.1V (%dS battery - %s)\r\n",
        millis() / 1000,
        vbat,
        batteryCellCount,
        getBatteryStateString()
    );
    cliPrintf("CPU Clock=%dMHz", (SystemCoreClock / 1000000));

#ifndef CJMCU
    uint8_t i;
    uint32_t mask;
    uint32_t detectedSensorsMask = sensorsMask();

    for (i = 0; ; i++) {

        if (sensorTypeNames[i] == NULL)
            break;

        mask = (1 << i);
        if ((detectedSensorsMask & mask) && (mask & SENSOR_NAMES_MASK)) {
            const char *sensorHardware;
            uint8_t sensorHardwareIndex = detectedSensors[i];
            sensorHardware = sensorHardwareNames[i][sensorHardwareIndex];

            cliPrintf(", %s=%s", sensorTypeNames[i], sensorHardware);

            if (mask == SENSOR_ACC && acc.revisionCode) {
                cliPrintf(".%c", acc.revisionCode);
            }
        }
    }
#endif
    cliPrint("\r\n");

#ifdef USE_I2C
    uint16_t i2cErrorCounter = i2cGetErrorCounter();
#else
    uint16_t i2cErrorCounter = 0;
#endif

    cliPrintf("Cycle Time: %d, I2C Errors: %d, config size: %d\r\n", cycleTime, i2cErrorCounter, sizeof(master_t));
}

#ifdef USE_SERIAL_1WIRE_CLI
static void cliUSB1Wire(char *cmdline)
{
    if (isEmpty(cmdline)) {
        cliPrint("Please specify a ouput channel. e.g. `1wire 2` to connect to motor 2\r\n");
        return;
    } else {
        usb1WireInitialize();

        int i;
        i = atoi(cmdline);
<<<<<<< HEAD
        if (i >= 0 && i <= ESC_COUNT) {
            cliPrintf("Switching to BlHeli mode on motor port %d\r\n", i);
        }
        else {
            cliPrintf("Invalid motor port, valid range: 1 to %d\r\n", ESC_COUNT);
=======
        if (i >= 0 && i <= escCount) {
            printf("Switching to BlHeli mode on motor port %d\r\n", i);
            // motor 1 => index 0
            usb1WirePassthrough(i-1);
        }
        else {
            printf("Invalid motor port, valid range: 1 to %d\r\n", escCount);
>>>>>>> 12157bd7
        }
    }
}
#endif

static void cliVersion(char *cmdline)
{
    UNUSED(cmdline);

    cliPrintf("# Cleanflight/%s %s %s / %s (%s)",
        targetName,
        FC_VERSION_STRING,
        buildDate,
        buildTime,
        shortGitRevision
    );
}

void cliProcess(void)
{
    if (!cliWriter) {
        return;
    }

    // Be a little bit tricky.  Flush the last inputs buffer, if any.
    bufWriterFlush(cliWriter);
    
    while (serialRxBytesWaiting(cliPort)) {
        uint8_t c = serialRead(cliPort);
        if (c == '\t' || c == '?') {
            // do tab completion
            const clicmd_t *cmd, *pstart = NULL, *pend = NULL;
            uint32_t i = bufferIndex;
            for (cmd = cmdTable; cmd < cmdTable + CMD_COUNT; cmd++) {
                if (bufferIndex && (strncasecmp(cliBuffer, cmd->name, bufferIndex) != 0))
                    continue;
                if (!pstart)
                    pstart = cmd;
                pend = cmd;
            }
            if (pstart) {    /* Buffer matches one or more commands */
                for (; ; bufferIndex++) {
                    if (pstart->name[bufferIndex] != pend->name[bufferIndex])
                        break;
                    if (!pstart->name[bufferIndex] && bufferIndex < sizeof(cliBuffer) - 2) {
                        /* Unambiguous -- append a space */
                        cliBuffer[bufferIndex++] = ' ';
                        cliBuffer[bufferIndex] = '\0';
                        break;
                    }
                    cliBuffer[bufferIndex] = pstart->name[bufferIndex];
                }
            }
            if (!bufferIndex || pstart != pend) {
                /* Print list of ambiguous matches */
                cliPrint("\r\033[K");
                for (cmd = pstart; cmd <= pend; cmd++) {
                    cliPrint(cmd->name);
                    cliWrite('\t');
                }
                cliPrompt();
                i = 0;    /* Redraw prompt */
            }
            for (; i < bufferIndex; i++)
                cliWrite(cliBuffer[i]);
        } else if (!bufferIndex && c == 4) {   // CTRL-D
            cliExit(cliBuffer);
            return;
        } else if (c == 12) {                  // NewPage / CTRL-L
            // clear screen
            cliPrint("\033[2J\033[1;1H");
            cliPrompt();
        } else if (bufferIndex && (c == '\n' || c == '\r')) {
            // enter pressed
            cliPrint("\r\n");

            // Strip comment starting with # from line
            char *p = cliBuffer;
            p = strchr(p, '#');
            if (NULL != p) {
                bufferIndex = (uint32_t)(p - cliBuffer);
            }

            // Strip trailing whitespace
            while (bufferIndex > 0 && cliBuffer[bufferIndex - 1] == ' ') {
                bufferIndex--;
            }

            // Process non-empty lines
            if (bufferIndex > 0) {
                cliBuffer[bufferIndex] = 0; // null terminate

                const clicmd_t *cmd;
                for (cmd = cmdTable; cmd < cmdTable + CMD_COUNT; cmd++) {
                    if(!strncasecmp(cliBuffer, cmd->name, strlen(cmd->name))   // command names match
                       && !isalnum((unsigned)cliBuffer[strlen(cmd->name)]))    // next characted in bufffer is not alphanumeric (command is correctly terminated)
                        break;
                }
                if(cmd < cmdTable + CMD_COUNT)
                    cmd->func(cliBuffer + strlen(cmd->name) + 1);
                else
                    cliPrint("Unknown command, try 'help'");
                bufferIndex = 0;
            }

            memset(cliBuffer, 0, sizeof(cliBuffer));

            // 'exit' will reset this flag, so we don't need to print prompt again
            if (!cliMode)
                return;

            cliPrompt();
        } else if (c == 127) {
            // backspace
            if (bufferIndex) {
                cliBuffer[--bufferIndex] = 0;
                cliPrint("\010 \010");
            }
        } else if (bufferIndex < sizeof(cliBuffer) && c >= 32 && c <= 126) {
            if (!bufferIndex && c == ' ')
                continue; // Ignore leading spaces
            cliBuffer[bufferIndex++] = c;
            cliWrite(c);
        }
    }
}

void cliInit(serialConfig_t *serialConfig)
{
    UNUSED(serialConfig);
}
#endif<|MERGE_RESOLUTION|>--- conflicted
+++ resolved
@@ -2426,21 +2426,12 @@
 
         int i;
         i = atoi(cmdline);
-<<<<<<< HEAD
-        if (i >= 0 && i <= ESC_COUNT) {
+        if (i >= 0 && i <= escCount) {
             cliPrintf("Switching to BlHeli mode on motor port %d\r\n", i);
-        }
-        else {
-            cliPrintf("Invalid motor port, valid range: 1 to %d\r\n", ESC_COUNT);
-=======
-        if (i >= 0 && i <= escCount) {
-            printf("Switching to BlHeli mode on motor port %d\r\n", i);
             // motor 1 => index 0
-            usb1WirePassthrough(i-1);
-        }
-        else {
-            printf("Invalid motor port, valid range: 1 to %d\r\n", escCount);
->>>>>>> 12157bd7
+            usb1WirePassthrough(i - 1);
+        } else {
+            cliPrintf("Invalid motor port, valid range: 1 to %d\r\n", escCount);
         }
     }
 }
