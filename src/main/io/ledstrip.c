/*
 * This file is part of Cleanflight.
 *
 * Cleanflight is free software: you can redistribute it and/or modify
 * it under the terms of the GNU General Public License as published by
 * the Free Software Foundation, either version 3 of the License, or
 * (at your option) any later version.
 *
 * Cleanflight is distributed in the hope that it will be useful,
 * but WITHOUT ANY WARRANTY; without even the implied warranty of
 * MERCHANTABILITY or FITNESS FOR A PARTICULAR PURPOSE.  See the
 * GNU General Public License for more details.
 *
 * You should have received a copy of the GNU General Public License
 * along with Cleanflight.  If not, see <http://www.gnu.org/licenses/>.
 */

#include <stdbool.h>
#include <stdlib.h>
#include <stdint.h>
#include <string.h>
#include <stdarg.h>

#include <platform.h>

#ifdef LED_STRIP

#include "build/build_config.h"

#include "common/color.h"
#include "common/maths.h"
#include "common/typeconversion.h"

#include "config/parameter_group.h"
#include "config/parameter_group_ids.h"

#include "drivers/light_ws2811strip.h"
#include "drivers/system.h"
#include "drivers/serial.h"
#include "drivers/sensor.h"
#include "drivers/accgyro.h"
#include "drivers/gpio.h"
#include "drivers/timer.h"
#include "drivers/rx_pwm.h"

#include "common/printf.h"
#include "common/axis.h"
#include "common/utils.h"

#include "config/config_profile.h"
#include "config/feature.h"
#include "config/parameter_group.h"
#include "config/parameter_group_ids.h"

#include "fc/config.h"
#include "fc/rc_controls.h"
#include "fc/runtime_config.h"

#include "sensors/battery.h"
#include "sensors/sensors.h"
#include "sensors/boardalignment.h"
#include "sensors/gyro.h"
#include "sensors/acceleration.h"
#include "sensors/barometer.h"

#include "io/ledstrip.h"
#include "io/beeper.h"
#include "io/motors.h"
#include "io/servos.h"
#include "io/gimbal.h"
#include "io/serial.h"
#include "io/gps.h"

#include "flight/failsafe.h"
#include "flight/mixer.h"
#include "flight/pid.h"
#include "flight/imu.h"
#include "flight/navigation.h"

#include "rx/rx.h"

#include "telemetry/telemetry.h"

/*
PG_REGISTER_ARR_WITH_RESET_FN(ledConfig_t, LED_MAX_STRIP_LENGTH, ledConfigs, PG_LED_STRIP_CONFIG, 0);
PG_REGISTER_ARR_WITH_RESET_FN(hsvColor_t, LED_CONFIGURABLE_COLOR_COUNT, colors, PG_COLOR_CONFIG, 0);
PG_REGISTER_ARR_WITH_RESET_FN(modeColorIndexes_t, LED_MODE_COUNT, modeColors, PG_MODE_COLOR_CONFIG, 0);
PG_REGISTER_WITH_RESET_FN(specialColorIndexes_t, specialColors, PG_SPECIAL_COLOR_CONFIG, 0);
*/

static bool ledStripInitialised = false;
static bool ledStripEnabled = true;

static void ledStripDisable(void);

//#define USE_LED_ANIMATION

#define HZ_TO_US(hz) ((int32_t)((1000 * 1000) / (hz)))

#define MAX_TIMER_DELAY (5 * 1000 * 1000)

#if LED_MAX_STRIP_LENGTH > WS2811_LED_STRIP_LENGTH
# error "Led strip length must match driver"
#endif

typedef enum {
    COLOR_BLACK = 0,
    COLOR_WHITE,
    COLOR_RED,
    COLOR_ORANGE,
    COLOR_YELLOW,
    COLOR_LIME_GREEN,
    COLOR_GREEN,
    COLOR_MINT_GREEN,
    COLOR_CYAN,
    COLOR_LIGHT_BLUE,
    COLOR_BLUE,
    COLOR_DARK_VIOLET,
    COLOR_MAGENTA,
    COLOR_DEEP_PINK
} colorId_e;

const hsvColor_t hsv[] = {
    //                        H    S    V
    [COLOR_BLACK] =        {  0,   0,   0},
    [COLOR_WHITE] =        {  0, 255, 255},
    [COLOR_RED] =          {  0,   0, 255},
    [COLOR_ORANGE] =       { 30,   0, 255},
    [COLOR_YELLOW] =       { 60,   0, 255},
    [COLOR_LIME_GREEN] =   { 90,   0, 255},
    [COLOR_GREEN] =        {120,   0, 255},
    [COLOR_MINT_GREEN] =   {150,   0, 255},
    [COLOR_CYAN] =         {180,   0, 255},
    [COLOR_LIGHT_BLUE] =   {210,   0, 255},
    [COLOR_BLUE] =         {240,   0, 255},
    [COLOR_DARK_VIOLET] =  {270,   0, 255},
    [COLOR_MAGENTA] =      {300,   0, 255},
    [COLOR_DEEP_PINK] =    {330,   0, 255},
};
// macro to save typing on default colors
#define HSV(color) (hsv[COLOR_ ## color])

STATIC_UNIT_TESTED uint8_t ledGridRows;
// grid offsets
STATIC_UNIT_TESTED int8_t highestYValueForNorth;
STATIC_UNIT_TESTED int8_t lowestYValueForSouth;
STATIC_UNIT_TESTED int8_t highestXValueForWest;
STATIC_UNIT_TESTED int8_t lowestXValueForEast;

STATIC_UNIT_TESTED ledCounts_t ledCounts;

static const modeColorIndexes_t defaultModeColors[] = {
    //                          NORTH             EAST               SOUTH            WEST             UP          DOWN
    [LED_MODE_ORIENTATION] = {{ COLOR_WHITE,      COLOR_DARK_VIOLET, COLOR_RED,       COLOR_DEEP_PINK, COLOR_BLUE, COLOR_ORANGE }},
    [LED_MODE_HEADFREE]    = {{ COLOR_LIME_GREEN, COLOR_DARK_VIOLET, COLOR_ORANGE,    COLOR_DEEP_PINK, COLOR_BLUE, COLOR_ORANGE }},
    [LED_MODE_HORIZON]     = {{ COLOR_BLUE,       COLOR_DARK_VIOLET, COLOR_YELLOW,    COLOR_DEEP_PINK, COLOR_BLUE, COLOR_ORANGE }},
    [LED_MODE_ANGLE]       = {{ COLOR_CYAN,       COLOR_DARK_VIOLET, COLOR_YELLOW,    COLOR_DEEP_PINK, COLOR_BLUE, COLOR_ORANGE }},
    [LED_MODE_MAG]         = {{ COLOR_MINT_GREEN, COLOR_DARK_VIOLET, COLOR_ORANGE,    COLOR_DEEP_PINK, COLOR_BLUE, COLOR_ORANGE }},
    [LED_MODE_BARO]        = {{ COLOR_LIGHT_BLUE, COLOR_DARK_VIOLET, COLOR_RED,       COLOR_DEEP_PINK, COLOR_BLUE, COLOR_ORANGE }},
};

static const specialColorIndexes_t defaultSpecialColors[] = {
    {{ [LED_SCOLOR_DISARMED]        = COLOR_GREEN,
       [LED_SCOLOR_ARMED]           = COLOR_BLUE,
       [LED_SCOLOR_ANIMATION]       = COLOR_WHITE,
       [LED_SCOLOR_BACKGROUND]      = COLOR_BLACK,
       [LED_SCOLOR_BLINKBACKGROUND] = COLOR_BLACK,
       [LED_SCOLOR_GPSNOSATS]       = COLOR_RED,
       [LED_SCOLOR_GPSNOLOCK]       = COLOR_ORANGE,
       [LED_SCOLOR_GPSLOCKED]       = COLOR_GREEN,
    }}
};

static int scaledThrottle;
static int scaledAux;

static void updateLedRingCounts(void);

STATIC_UNIT_TESTED void updateDimensions(void)
{
    int maxX = 0;
    int minX = LED_XY_MASK;
    int maxY = 0;
    int minY = LED_XY_MASK;

    for (int ledIndex = 0; ledIndex < ledCounts.count; ledIndex++) {
        const ledConfig_t *ledConfig = &ledStripConfig()->ledConfigs[ledIndex];

        int ledX = ledGetX(ledConfig);
        maxX = MAX(ledX, maxX);
        minX = MIN(ledX, minX);
        int ledY = ledGetY(ledConfig);
        maxY = MAX(ledY, maxY);
        minY = MIN(ledY, minY);
    }

    ledGridRows = maxY - minY + 1;

    if (minX < maxX) {
        lowestXValueForEast = (minX + maxX) / 2 + 1;
        highestXValueForWest = (minX + maxX - 1) / 2;
    } else {
        lowestXValueForEast = LED_XY_MASK / 2;
        highestXValueForWest = lowestXValueForEast - 1;
    }
    if (minY < maxY) {
        lowestYValueForSouth = (minY + maxY) / 2 + 1;
        highestYValueForNorth = (minY + maxY - 1) / 2;
    } else {
        lowestYValueForSouth = LED_XY_MASK / 2;
        highestYValueForNorth = lowestYValueForSouth - 1;
    }

}

STATIC_UNIT_TESTED void updateLedCount(void)
{
    int count = 0, countRing = 0, countScanner= 0;

    for (int ledIndex = 0; ledIndex < LED_MAX_STRIP_LENGTH; ledIndex++) {
        const ledConfig_t *ledConfig = &ledStripConfig()->ledConfigs[ledIndex];

        if (!(*ledConfig))
            break;

        count++;

        if (ledGetFunction(ledConfig) == LED_FUNCTION_THRUST_RING)
            countRing++;

        if (ledGetOverlayBit(ledConfig, LED_OVERLAY_LARSON_SCANNER))
            countScanner++;
    }

    ledCounts.count = count;
    ledCounts.ring = countRing;
    ledCounts.larson = countScanner;
}

void reevaluateLedConfig(void)
{
    updateLedCount();
    updateDimensions();
    updateLedRingCounts();
}

// get specialColor by index
static const hsvColor_t* getSC(ledSpecialColorIds_e index)
{
    return &ledStripConfig()->colors[ledStripConfig()->specialColors.color[index]];
}

static const char directionCodes[LED_DIRECTION_COUNT] = { 'N', 'E', 'S', 'W', 'U', 'D' };
static const char baseFunctionCodes[LED_BASEFUNCTION_COUNT]   = { 'C', 'F', 'A', 'L', 'S', 'G', 'R' };
static const char overlayCodes[LED_OVERLAY_COUNT]   = { 'T', 'O', 'B', 'N', 'I', 'W' };

#define CHUNK_BUFFER_SIZE 11

bool parseLedStripConfig(int ledIndex, const char *config)
{
    if (ledIndex >= LED_MAX_STRIP_LENGTH)
        return false;

    enum parseState_e {
        X_COORDINATE,
        Y_COORDINATE,
        DIRECTIONS,
        FUNCTIONS,
        RING_COLORS,
        PARSE_STATE_COUNT
    };
    static const char chunkSeparators[PARSE_STATE_COUNT] = {',', ':', ':', ':', '\0'};

    ledConfig_t *ledConfig = &ledStripConfigMutable()->ledConfigs[ledIndex];
    memset(ledConfig, 0, sizeof(ledConfig_t));

    int x = 0, y = 0, color = 0;   // initialize to prevent warnings
    int baseFunction = 0;
    int overlay_flags = 0;
    int direction_flags = 0;

    for (enum parseState_e parseState = 0; parseState < PARSE_STATE_COUNT; parseState++) {
        char chunk[CHUNK_BUFFER_SIZE];
        {
            char chunkSeparator = chunkSeparators[parseState];
            int chunkIndex = 0;
            while (*config  && *config != chunkSeparator && chunkIndex < (CHUNK_BUFFER_SIZE - 1)) {
                chunk[chunkIndex++] = *config++;
            }
            chunk[chunkIndex++] = 0; // zero-terminate chunk
            if (*config != chunkSeparator) {
                return false;
            }
            config++;   // skip separator
        }
        switch (parseState) {
            case X_COORDINATE:
                x = atoi(chunk);
                break;
            case Y_COORDINATE:
                y = atoi(chunk);
                break;
            case DIRECTIONS:
                for (char *ch = chunk; *ch; ch++) {
                    for (ledDirectionId_e dir = 0; dir < LED_DIRECTION_COUNT; dir++) {
                        if (directionCodes[dir] == *ch) {
                            direction_flags |= LED_FLAG_DIRECTION(dir);
                            break;
                        }
                    }
                }
                break;
            case FUNCTIONS:
                for (char *ch = chunk; *ch; ch++) {
                    for (ledBaseFunctionId_e fn = 0; fn < LED_BASEFUNCTION_COUNT; fn++) {
                        if (baseFunctionCodes[fn] == *ch) {
                            baseFunction = fn;
                            break;
                        }
                    }

                    for (ledOverlayId_e ol = 0; ol < LED_OVERLAY_COUNT; ol++) {
                        if (overlayCodes[ol] == *ch) {
                            overlay_flags |= LED_FLAG_OVERLAY(ol);
                            break;
                        }
                    }
                }
                break;
            case RING_COLORS:
                color = atoi(chunk);
                if (color >= LED_CONFIGURABLE_COLOR_COUNT)
                    color = 0;
                break;
            case PARSE_STATE_COUNT:; // prevent warning
        }
    }

    *ledConfig = DEFINE_LED(x, y, color, direction_flags, baseFunction, overlay_flags, 0);

    reevaluateLedConfig();

    return true;
}

void generateLedConfig(ledConfig_t *ledConfig, char *ledConfigBuffer, size_t bufferSize)
{
    char directions[LED_DIRECTION_COUNT + 1];
    char baseFunctionOverlays[LED_OVERLAY_COUNT + 2];

    memset(ledConfigBuffer, 0, bufferSize);

    char *dptr = directions;
    for (ledDirectionId_e dir = 0; dir < LED_DIRECTION_COUNT; dir++) {
        if (ledGetDirectionBit(ledConfig, dir)) {
            *dptr++ = directionCodes[dir];
        }
    }
    *dptr = 0;

    char *fptr = baseFunctionOverlays;
    *fptr++ = baseFunctionCodes[ledGetFunction(ledConfig)];

    for (ledOverlayId_e ol = 0; ol < LED_OVERLAY_COUNT; ol++) {
        if (ledGetOverlayBit(ledConfig, ol)) {
            *fptr++ = overlayCodes[ol];
        }
    }
    *fptr = 0;

    // TODO - check buffer length
    sprintf(ledConfigBuffer, "%u,%u:%s:%s:%u", ledGetX(ledConfig), ledGetY(ledConfig), directions, baseFunctionOverlays, ledGetColor(ledConfig));
}

typedef enum {
    // the ordering is important, see below how NSEW is mapped to  NE/SE/NW/SW
    QUADRANT_NORTH      = 1 << 0,
    QUADRANT_SOUTH      = 1 << 1,
    QUADRANT_EAST       = 1 << 2,
    QUADRANT_WEST       = 1 << 3,
} quadrant_e;

static quadrant_e getLedQuadrant(const int ledIndex)
{
    const ledConfig_t *ledConfig = &ledStripConfig()->ledConfigs[ledIndex];

    int x = ledGetX(ledConfig);
    int y = ledGetY(ledConfig);

    int quad = 0;
    if (y <= highestYValueForNorth)
        quad |= QUADRANT_NORTH;
    else if (y >= lowestYValueForSouth)
        quad |= QUADRANT_SOUTH;
    if (x >= lowestXValueForEast)
        quad |= QUADRANT_EAST;
    else if (x <= highestXValueForWest)
        quad |= QUADRANT_WEST;

    return quad;
}

<<<<<<< HEAD
static hsvColor_t* getDirectionalModeColor(const int ledIndex, const modeColorIndexes_t *modeColors)
{
    const ledConfig_t *ledConfig = &currentLedStripConfig->ledConfigs[ledIndex];
    const int ledDirection = ledGetDirection(ledConfig);

    for (unsigned i = 0; i < LED_DIRECTION_COUNT; i++) {
        if (ledDirection & (1 << i)) {
            return &currentLedStripConfig->colors[modeColors->color[i]];
        }
=======
static const struct {
    uint8_t dir;             // ledDirectionId_e
    uint16_t quadrantMask;   // quadrant_e
} directionQuadrantMap[] = {
    {LED_DIRECTION_SOUTH, QUADRANT_SOUTH},
    {LED_DIRECTION_NORTH, QUADRANT_NORTH},
    {LED_DIRECTION_EAST,  QUADRANT_EAST},
    {LED_DIRECTION_WEST,  QUADRANT_WEST},
    {LED_DIRECTION_DOWN,  QUADRANT_ANY},
    {LED_DIRECTION_UP,    QUADRANT_ANY},
};

static const hsvColor_t* getDirectionalModeColor(const int ledIndex, const modeColorIndexes_t *modeColors)
{
    const ledConfig_t *ledConfig = &ledStripConfig()->ledConfigs[ledIndex];

    quadrant_e quad = getLedQuadrant(ledIndex);
    for (unsigned i = 0; i < ARRAYLEN(directionQuadrantMap); i++) {
        ledDirectionId_e dir = directionQuadrantMap[i].dir;
        quadrant_e quadMask = directionQuadrantMap[i].quadrantMask;

        if (ledGetDirectionBit(ledConfig, dir) && (quad & quadMask))
            return &ledStripConfig()->colors[modeColors->color[dir]];
>>>>>>> 79b4badf
    }

    return NULL;
}

// map flight mode to led mode, in order of priority
// flightMode == 0 is always active
static const struct {
    uint16_t flightMode;
    uint8_t ledMode;
} flightModeToLed[] = {
    {HEADFREE_MODE, LED_MODE_HEADFREE},
#ifdef MAG
    {MAG_MODE,      LED_MODE_MAG},
#endif
#ifdef BARO
    {BARO_MODE,     LED_MODE_BARO},
#endif
    {HORIZON_MODE,  LED_MODE_HORIZON},
    {ANGLE_MODE,    LED_MODE_ANGLE},
    {0,             LED_MODE_ORIENTATION},
};

static void applyLedFixedLayers()
{
    for (int ledIndex = 0; ledIndex < ledCounts.count; ledIndex++) {
        const ledConfig_t *ledConfig = &ledStripConfig()->ledConfigs[ledIndex];
        hsvColor_t color = *getSC(LED_SCOLOR_BACKGROUND);

        int fn = ledGetFunction(ledConfig);
        int hOffset = HSV_HUE_MAX;

        switch (fn) {
            case LED_FUNCTION_COLOR:
                color = ledStripConfig()->colors[ledGetColor(ledConfig)];
                break;

            case LED_FUNCTION_FLIGHT_MODE:
                for (unsigned i = 0; i < ARRAYLEN(flightModeToLed); i++)
                    if (!flightModeToLed[i].flightMode || FLIGHT_MODE(flightModeToLed[i].flightMode)) {
                        const hsvColor_t *directionalColor = getDirectionalModeColor(ledIndex, &ledStripConfig()->modeColors[flightModeToLed[i].ledMode]);
                        if (directionalColor) {
                            color = *directionalColor;
                        }

                        break; // stop on first match
                    }
                break;

            case LED_FUNCTION_ARM_STATE:
                color = ARMING_FLAG(ARMED) ? *getSC(LED_SCOLOR_ARMED) : *getSC(LED_SCOLOR_DISARMED);
                break;

            case LED_FUNCTION_BATTERY:
                color = HSV(RED);
                hOffset += scaleRange(calculateBatteryPercentage(), 0, 100, -30, 120);
                break;

            case LED_FUNCTION_RSSI:
                color = HSV(RED);
                hOffset += scaleRange(rssi * 100, 0, 1023, -30, 120);
                break;

            default:
                break;
        }

        if (ledGetOverlayBit(ledConfig, LED_OVERLAY_THROTTLE)) {
            hOffset += scaledAux;
        }

        color.h = (color.h + hOffset) % (HSV_HUE_MAX + 1);

        setLedHsv(ledIndex, &color);

    }
}

static void applyLedHsv(uint32_t mask, const hsvColor_t *color)
{
    for (int ledIndex = 0; ledIndex < ledCounts.count; ledIndex++) {
        const ledConfig_t *ledConfig = &ledStripConfig()->ledConfigs[ledIndex];
        if ((*ledConfig & mask) == mask)
            setLedHsv(ledIndex, color);
    }
}

typedef enum {
    WARNING_ARMING_DISABLED,
    WARNING_LOW_BATTERY,
    WARNING_FAILSAFE,
} warningFlags_e;

static void applyLedWarningLayer(bool updateNow, timeUs_t *timer)
{
    static uint8_t warningFlashCounter = 0;
    static uint8_t warningFlags = 0;          // non-zero during blinks

    if (updateNow) {
        // keep counter running, so it stays in sync with blink
        warningFlashCounter++;
        warningFlashCounter &= 0xF;

        if (warningFlashCounter == 0) {      // update when old flags was processed
            warningFlags = 0;
            if (feature(FEATURE_VBAT) && getBatteryState() != BATTERY_OK)
                warningFlags |= 1 << WARNING_LOW_BATTERY;
            if (feature(FEATURE_FAILSAFE) && failsafeIsActive())
                warningFlags |= 1 << WARNING_FAILSAFE;
            if (!ARMING_FLAG(ARMED) && !ARMING_FLAG(OK_TO_ARM))
                warningFlags |= 1 << WARNING_ARMING_DISABLED;
        }
        *timer += HZ_TO_US(10);
    }

    if (warningFlags) {
        const hsvColor_t *warningColor = NULL;

        bool colorOn = (warningFlashCounter % 2) == 0;   // w_w_
        warningFlags_e warningId = warningFlashCounter / 4;
        if (warningFlags & (1 << warningId)) {
            switch (warningId) {
                case WARNING_ARMING_DISABLED:
                    warningColor = colorOn ? &HSV(GREEN)  : &HSV(BLACK);
                    break;
                case WARNING_LOW_BATTERY:
                    warningColor = colorOn ? &HSV(RED)    : &HSV(BLACK);
                    break;
                case WARNING_FAILSAFE:
                    warningColor = colorOn ? &HSV(YELLOW) : &HSV(BLUE);
                    break;
                default:;
            }
        }
        if (warningColor)
            applyLedHsv(LED_MOV_OVERLAY(LED_FLAG_OVERLAY(LED_OVERLAY_WARNING)), warningColor);
    }
}

static void applyLedBatteryLayer(bool updateNow, timeUs_t *timer)
{
    static bool flash = false;

    int timerDelayUs = HZ_TO_US(1);

    if (updateNow) {

        switch (getBatteryState()) {
            case BATTERY_OK:
                flash = true;
                timerDelayUs = HZ_TO_US(1);

                break;
            case BATTERY_WARNING:
                flash = !flash;
                timerDelayUs = HZ_TO_US(2);

                break;
            default:
                flash = !flash;
                timerDelayUs = HZ_TO_US(8);

                break;
        }
    }

    *timer += timerDelayUs;

    if (!flash) {
       const hsvColor_t *bgc = getSC(LED_SCOLOR_BACKGROUND);
       applyLedHsv(LED_MOV_FUNCTION(LED_FUNCTION_BATTERY), bgc);
    }
}

static void applyLedRssiLayer(bool updateNow, timeUs_t *timer)
{
    static bool flash = false;

    int timerDelay = HZ_TO_US(1);

    if (updateNow) {
        int state = (rssi * 100) / 1023;

        if (state > 50) {
            flash = true;
            timerDelay = HZ_TO_US(1);
        } else if (state > 20) {
            flash = !flash;
            timerDelay = HZ_TO_US(2);
        } else {
            flash = !flash;
            timerDelay = HZ_TO_US(8);
        }
    }

    *timer += timerDelay;

    if (!flash) {
        const hsvColor_t *bgc = getSC(LED_SCOLOR_BACKGROUND);
        applyLedHsv(LED_MOV_FUNCTION(LED_FUNCTION_RSSI), bgc);
    }
}

#ifdef GPS
static void applyLedGpsLayer(bool updateNow, timeUs_t *timer)
{

    static uint8_t gpsPauseCounter = 0;
    const uint8_t blinkPauseLength = 4;

    if (updateNow) {
        static uint8_t gpsFlashCounter = 0;
        if (gpsPauseCounter > 0) {
            gpsPauseCounter--;
        } else if (gpsFlashCounter >= GPS_numSat) {
            gpsFlashCounter = 0;
            gpsPauseCounter = blinkPauseLength;
        } else {
            gpsFlashCounter++;
            gpsPauseCounter = 1;
        }
        *timer += HZ_TO_US(2.5f);
    }

    const hsvColor_t *gpsColor;

    if (GPS_numSat == 0 || !sensors(SENSOR_GPS)) {
        gpsColor = getSC(LED_SCOLOR_GPSNOSATS);
    } else {
        bool colorOn = gpsPauseCounter == 0;  // each interval starts with pause
        if (STATE(GPS_FIX)) {
            gpsColor = colorOn ? getSC(LED_SCOLOR_GPSLOCKED) : getSC(LED_SCOLOR_BACKGROUND);
        } else {
            gpsColor = colorOn ? getSC(LED_SCOLOR_GPSNOLOCK) : getSC(LED_SCOLOR_GPSNOSATS);
        }
    }

    applyLedHsv(LED_MOV_FUNCTION(LED_FUNCTION_GPS), gpsColor);
}

#endif

#define INDICATOR_DEADBAND 25

static void applyLedIndicatorLayer(bool updateNow, timeUs_t *timer)
{
    static bool flash = 0;

    if (updateNow) {
        if (rxIsReceivingSignal()) {
            // calculate update frequency
            int scale = MAX(ABS(rcCommand[ROLL]), ABS(rcCommand[PITCH]));  // 0 - 500
            scale = scale - INDICATOR_DEADBAND;  // start increasing frequency right after deadband
            *timer += HZ_TO_US(5 + (45 * scale) / (500 - INDICATOR_DEADBAND));   // 5 - 50Hz update, 2.5 - 25Hz blink

            flash = !flash;
        } else {
            *timer += HZ_TO_US(5);
        }
    }

    if (!flash)
        return;

    const hsvColor_t *flashColor = &HSV(ORANGE); // TODO - use user color?

    quadrant_e quadrants = 0;
    if (rcCommand[ROLL] > INDICATOR_DEADBAND) {
        quadrants |= QUADRANT_EAST;
    } else if (rcCommand[ROLL] < -INDICATOR_DEADBAND) {
        quadrants |= QUADRANT_WEST;
    }
    if (rcCommand[PITCH] > INDICATOR_DEADBAND) {
        quadrants |= QUADRANT_NORTH;
    } else if (rcCommand[PITCH] < -INDICATOR_DEADBAND) {
        quadrants |= QUADRANT_SOUTH;
    }

    for (int ledIndex = 0; ledIndex < ledCounts.count; ledIndex++) {
        const ledConfig_t *ledConfig = &ledStripConfig()->ledConfigs[ledIndex];
        if (ledGetOverlayBit(ledConfig, LED_OVERLAY_INDICATOR)) {
            if (getLedQuadrant(ledIndex) & quadrants)
                setLedHsv(ledIndex, flashColor);
        }
    }
}

#define ROTATION_SEQUENCE_LED_COUNT 6 // 2 on, 4 off
#define ROTATION_SEQUENCE_LED_WIDTH 2 // 2 on

static void updateLedRingCounts(void)
{
    int seqLen;
    // try to split in segments/rings of exactly ROTATION_SEQUENCE_LED_COUNT leds
    if ((ledCounts.ring % ROTATION_SEQUENCE_LED_COUNT) == 0) {
        seqLen = ROTATION_SEQUENCE_LED_COUNT;
    } else {
        seqLen = ledCounts.ring;
        // else split up in equal segments/rings of at most ROTATION_SEQUENCE_LED_COUNT leds
        // TODO - improve partitioning (15 leds -> 3x5)
        while ((seqLen > ROTATION_SEQUENCE_LED_COUNT) && ((seqLen % 2) == 0)) {
            seqLen /= 2;
        }
    }
    ledCounts.ringSeqLen = seqLen;
}

static void applyLedThrustRingLayer(bool updateNow, timeUs_t *timer)
{
    static uint8_t rotationPhase;
    int ledRingIndex = 0;

    if (updateNow) {
        rotationPhase = rotationPhase > 0 ? rotationPhase - 1 : ledCounts.ringSeqLen - 1;

        *timer += HZ_TO_US(5 + (45 * scaledThrottle) / 100);  // 5 - 50Hz update rate
    }

    for (int ledIndex = 0; ledIndex < ledCounts.count; ledIndex++) {
        const ledConfig_t *ledConfig = &ledStripConfig()->ledConfigs[ledIndex];
        if (ledGetFunction(ledConfig) == LED_FUNCTION_THRUST_RING) {

            bool applyColor;
            if (ARMING_FLAG(ARMED)) {
                applyColor = (ledRingIndex + rotationPhase) % ledCounts.ringSeqLen < ROTATION_SEQUENCE_LED_WIDTH;
            } else {
                applyColor = !(ledRingIndex % 2); // alternating pattern
            }

            if (applyColor) {
                const hsvColor_t *ringColor = &ledStripConfig()->colors[ledGetColor(ledConfig)];
                setLedHsv(ledIndex, ringColor);
            }

            ledRingIndex++;
        }
    }
}

typedef struct larsonParameters_s {
    uint8_t currentBrightness;
    int8_t currentIndex;
    int8_t direction;
} larsonParameters_t;

static int brightnessForLarsonIndex(larsonParameters_t *larsonParameters, uint8_t larsonIndex)
{
    int offset = larsonIndex - larsonParameters->currentIndex;
    static const int larsonLowValue = 8;

    if (ABS(offset) > 1)
        return (larsonLowValue);

    if (offset == 0)
        return (larsonParameters->currentBrightness);

    if (larsonParameters->direction == offset) {
        return (larsonParameters->currentBrightness - 127);
    }

    return (255 - larsonParameters->currentBrightness);

}

static void larsonScannerNextStep(larsonParameters_t *larsonParameters, int delta)
{
    if (larsonParameters->currentBrightness > (255 - delta)) {
        larsonParameters->currentBrightness = 127;
        if (larsonParameters->currentIndex >= ledCounts.larson || larsonParameters->currentIndex < 0) {
            larsonParameters->direction = -larsonParameters->direction;
        }
        larsonParameters->currentIndex += larsonParameters->direction;
    } else {
        larsonParameters->currentBrightness += delta;
    }
}

static void applyLarsonScannerLayer(bool updateNow, timeUs_t *timer)
{
    static larsonParameters_t larsonParameters = { 0, 0, 1 };

    if (updateNow) {
        larsonScannerNextStep(&larsonParameters, 15);
        *timer += HZ_TO_US(60);
    }

    int scannerLedIndex = 0;
    for (unsigned i = 0; i < ledCounts.count; i++) {

        const ledConfig_t *ledConfig = &ledConfigs[i];

        if (ledGetOverlayBit(ledConfig, LED_OVERLAY_LARSON_SCANNER)) {
            hsvColor_t ledColor;
            getLedHsv(i, &ledColor);
            ledColor.v = brightnessForLarsonIndex(&larsonParameters, scannerLedIndex);
            setLedHsv(i, &ledColor);
            scannerLedIndex++;
        }
    }
}

// blink twice, then wait ; either always or just when landing
static void applyLedBlinkLayer(bool updateNow, timeUs_t *timer)
{
    const uint16_t blinkPattern = 0x8005; // 0b1000000000000101;
    static uint16_t blinkMask;

    if (updateNow) {
        blinkMask = blinkMask >> 1;
        if (blinkMask <= 1)
            blinkMask = blinkPattern;

        *timer += HZ_TO_US(10);
    }

    bool ledOn = (blinkMask & 1);  // b_b_____...
    if (!ledOn) {
        for (int i = 0; i < ledCounts.count; ++i) {
            const ledConfig_t *ledConfig = &ledConfigs[i];

            if (ledGetOverlayBit(ledConfig, LED_OVERLAY_BLINK) ||
                    (ledGetOverlayBit(ledConfig, LED_OVERLAY_LANDING_FLASH) && scaledThrottle < 50)) {
                setLedHsv(i, getSC(LED_SCOLOR_BLINKBACKGROUND));
            }
        }
    }
}

#ifdef USE_LED_ANIMATION
static void applyLedAnimationLayer(bool updateNow, timeUs_t *timer)
{
    static uint8_t frameCounter = 0;
    const int animationFrames = ledGridRows;
    if(updateNow) {
        frameCounter = (frameCounter + 1 < animationFrames) ? frameCounter + 1 : 0;
        *timer += HZ_TO_US(20);
    }

    if (ARMING_FLAG(ARMED))
        return;

    int previousRow = frameCounter > 0 ? frameCounter - 1 : animationFrames - 1;
    int currentRow = frameCounter;
    int nextRow = (frameCounter + 1 < animationFrames) ? frameCounter + 1 : 0;

    for (int ledIndex = 0; ledIndex < ledCounts.count; ledIndex++) {
        const ledConfig_t *ledConfig = &ledStripConfig()->ledConfigs[ledIndex];

        if (ledGetY(ledConfig) == previousRow) {
            setLedHsv(ledIndex, getSC(LED_SCOLOR_ANIMATION));
            scaleLedValue(ledIndex, 50);
        } else if (ledGetY(ledConfig) == currentRow) {
            setLedHsv(ledIndex, getSC(LED_SCOLOR_ANIMATION));
        } else if (ledGetY(ledConfig) == nextRow) {
            scaleLedValue(ledIndex, 50);
        }
    }
}
#endif

typedef enum {
    timBlink,
    timLarson,
    timBattery,
    timRssi,
#ifdef GPS
    timGps,
#endif
    timWarning,
    timIndicator,
#ifdef USE_LED_ANIMATION
    timAnimation,
#endif
    timRing,
    timTimerCount
} timId_e;

static timeUs_t timerVal[timTimerCount];

// function to apply layer.
// function must replan self using timer pointer
// when updateNow is true (timer triggered), state must be updated first,
//  before calculating led state. Otherwise update started by different trigger
//  may modify LED state.
typedef void applyLayerFn_timed(bool updateNow, timeUs_t *timer);

static applyLayerFn_timed* layerTable[] = {
    [timBlink] = &applyLedBlinkLayer,
    [timLarson] = &applyLarsonScannerLayer,
    [timBattery] = &applyLedBatteryLayer,
    [timRssi] = &applyLedRssiLayer,
#ifdef GPS
    [timGps] = &applyLedGpsLayer,
#endif
    [timWarning] = &applyLedWarningLayer,
    [timIndicator] = &applyLedIndicatorLayer,
#ifdef USE_LED_ANIMATION
    [timAnimation] = &applyLedAnimationLayer,
#endif
    [timRing] = &applyLedThrustRingLayer
};

void ledStripUpdate(timeUs_t currentTimeUs)
{
    if (!(ledStripInitialised && isWS2811LedStripReady())) {
        return;
    }

    if (IS_RC_MODE_ACTIVE(BOXLEDLOW) && !(ledStripConfig()->ledstrip_visual_beeper && isBeeperOn())) {
        if (ledStripEnabled) {
            ledStripDisable();
            ledStripEnabled = false;
        }
        return;
    }
    ledStripEnabled = true;

    const uint32_t now = currentTimeUs;

    // test all led timers, setting corresponding bits
    uint32_t timActive = 0;
    for (timId_e timId = 0; timId < timTimerCount; timId++) {
        // sanitize timer value, so that it can be safely incremented. Handles inital timerVal value.
        const timeDelta_t delta = cmpTimeUs(now, timerVal[timId]);
        // max delay is limited to 5s
        if (delta < 0 && delta > -MAX_TIMER_DELAY)
            continue;  // not ready yet
        timActive |= 1 << timId;
        if (delta >= 100 * 1000 || delta < 0) {
            timerVal[timId] = now;
        }
    }

    if (!timActive)
        return;          // no change this update, keep old state

    // apply all layers; triggered timed functions has to update timers

    scaledThrottle = ARMING_FLAG(ARMED) ? scaleRange(rcData[THROTTLE], PWM_RANGE_MIN, PWM_RANGE_MAX, 0, 100) : 0;
    scaledAux = scaleRange(rcData[ledStripConfig()->ledstrip_aux_channel], PWM_RANGE_MIN, PWM_RANGE_MAX, 0, HSV_HUE_MAX + 1);

    applyLedFixedLayers();

    for (timId_e timId = 0; timId < ARRAYLEN(layerTable); timId++) {
        uint32_t *timer = &timerVal[timId];
        bool updateNow = timActive & (1 << timId);
        (*layerTable[timId])(updateNow, timer);
    }
    ws2811UpdateStrip();
}

bool parseColor(int index, const char *colorConfig)
{
    const char *remainingCharacters = colorConfig;

    hsvColor_t *color = &ledStripConfigMutable()->colors[index];

    bool result = true;
    static const uint16_t hsv_limit[HSV_COLOR_COMPONENT_COUNT] = {
        [HSV_HUE] = HSV_HUE_MAX,
        [HSV_SATURATION] = HSV_SATURATION_MAX,
        [HSV_VALUE] = HSV_VALUE_MAX,
    };
    for (int componentIndex = 0; result && componentIndex < HSV_COLOR_COMPONENT_COUNT; componentIndex++) {
        int val = atoi(remainingCharacters);
        if(val > hsv_limit[componentIndex]) {
            result = false;
            break;
        }
        switch (componentIndex) {
            case HSV_HUE:
                color->h = val;
                break;
            case HSV_SATURATION:
                color->s = val;
                break;
            case HSV_VALUE:
                color->v = val;
                break;
        }
        remainingCharacters = strchr(remainingCharacters, ',');
        if (remainingCharacters) {
            remainingCharacters++;  // skip separator
        } else {
            if (componentIndex < HSV_COLOR_COMPONENT_COUNT - 1) {
                result = false;
            }
        }
    }

    if (!result) {
        memset(color, 0, sizeof(*color));
    }

    return result;
}

/*
 * Redefine a color in a mode.
 * */
bool setModeColor(ledModeIndex_e modeIndex, int modeColorIndex, int colorIndex)
{
    // check color
    if (colorIndex < 0 || colorIndex >= LED_CONFIGURABLE_COLOR_COUNT)
        return false;
    if (modeIndex < LED_MODE_COUNT) {  // modeIndex_e is unsigned, so one-sided test is enough
        if(modeColorIndex < 0 || modeColorIndex >= LED_DIRECTION_COUNT)
            return false;
        ledStripConfigMutable()->modeColors[modeIndex].color[modeColorIndex] = colorIndex;
    } else if (modeIndex == LED_SPECIAL) {
        if (modeColorIndex < 0 || modeColorIndex >= LED_SPECIAL_COLOR_COUNT)
            return false;
        ledStripConfigMutable()->specialColors.color[modeColorIndex] = colorIndex;
    } else if (modeIndex == LED_AUX_CHANNEL) {
        if (modeColorIndex < 0 || modeColorIndex >= 1)
            return false;
        ledStripConfigMutable()->ledstrip_aux_channel = colorIndex;
    } else {
        return false;
    }
    return true;
}

/*
void pgResetFn_ledConfigs(ledConfig_t *instance)
{
    memcpy_fn(instance, &defaultLedStripConfig, sizeof(defaultLedStripConfig));
}

void pgResetFn_colors(hsvColor_t *instance)
{
    // copy hsv colors as default
    BUILD_BUG_ON(ARRAYLEN(*colors_arr()) < ARRAYLEN(hsv));

    for (unsigned colorIndex = 0; colorIndex < ARRAYLEN(hsv); colorIndex++) {
        *instance++ = hsv[colorIndex];
    }
}

void pgResetFn_modeColors(modeColorIndexes_t *instance)
{
    memcpy_fn(instance, &defaultModeColors, sizeof(defaultModeColors));
}

void pgResetFn_specialColors(specialColorIndexes_t *instance)
{
    memcpy_fn(instance, &defaultSpecialColors, sizeof(defaultSpecialColors));
}
*/

void applyDefaultLedStripConfig(ledConfig_t *ledConfigs)
{
    memset(ledConfigs, 0, LED_MAX_STRIP_LENGTH * sizeof(ledConfig_t));
}

void applyDefaultColors(hsvColor_t *colors)
{
    // copy hsv colors as default
    memset(colors, 0, ARRAYLEN(hsv) * sizeof(hsvColor_t));
    for (unsigned colorIndex = 0; colorIndex < ARRAYLEN(hsv); colorIndex++) {
        *colors++ = hsv[colorIndex];
    }
}

void applyDefaultModeColors(modeColorIndexes_t *modeColors)
{
    memcpy_fn(modeColors, &defaultModeColors, sizeof(defaultModeColors));
}

void applyDefaultSpecialColors(specialColorIndexes_t *specialColors)
{
    memcpy_fn(specialColors, &defaultSpecialColors, sizeof(defaultSpecialColors));
}

void ledStripInit()
{
    colors = ledStripConfigMutable()->colors;
    modeColors = ledStripConfig()->modeColors;
    specialColors = ledStripConfig()->specialColors;
    ledStripInitialised = false;
}

void ledStripEnable(void)
{
    reevaluateLedConfig();
    ledStripInitialised = true;

    ws2811LedStripInit(ledStripConfig()->ioTag);
}

static void ledStripDisable(void)
{
    setStripColor(&HSV(BLACK));

    ws2811UpdateStrip();
}
#endif<|MERGE_RESOLUTION|>--- conflicted
+++ resolved
@@ -90,6 +90,7 @@
 
 static bool ledStripInitialised = false;
 static bool ledStripEnabled = true;
+static ledStripConfig_t * currentLedStripConfig;
 
 static void ledStripDisable(void);
 
@@ -184,7 +185,7 @@
     int minY = LED_XY_MASK;
 
     for (int ledIndex = 0; ledIndex < ledCounts.count; ledIndex++) {
-        const ledConfig_t *ledConfig = &ledStripConfig()->ledConfigs[ledIndex];
+        const ledConfig_t *ledConfig = &currentLedStripConfig->ledConfigs[ledIndex];
 
         int ledX = ledGetX(ledConfig);
         maxX = MAX(ledX, maxX);
@@ -218,7 +219,7 @@
     int count = 0, countRing = 0, countScanner= 0;
 
     for (int ledIndex = 0; ledIndex < LED_MAX_STRIP_LENGTH; ledIndex++) {
-        const ledConfig_t *ledConfig = &ledStripConfig()->ledConfigs[ledIndex];
+        const ledConfig_t *ledConfig = &currentLedStripConfig->ledConfigs[ledIndex];
 
         if (!(*ledConfig))
             break;
@@ -245,9 +246,9 @@
 }
 
 // get specialColor by index
-static const hsvColor_t* getSC(ledSpecialColorIds_e index)
-{
-    return &ledStripConfig()->colors[ledStripConfig()->specialColors.color[index]];
+static hsvColor_t* getSC(ledSpecialColorIds_e index)
+{
+    return &currentLedStripConfig->colors[currentLedStripConfig->specialColors.color[index]];
 }
 
 static const char directionCodes[LED_DIRECTION_COUNT] = { 'N', 'E', 'S', 'W', 'U', 'D' };
@@ -271,7 +272,7 @@
     };
     static const char chunkSeparators[PARSE_STATE_COUNT] = {',', ':', ':', ':', '\0'};
 
-    ledConfig_t *ledConfig = &ledStripConfigMutable()->ledConfigs[ledIndex];
+    ledConfig_t *ledConfig = &currentLedStripConfig->ledConfigs[ledIndex];
     memset(ledConfig, 0, sizeof(ledConfig_t));
 
     int x = 0, y = 0, color = 0;   // initialize to prevent warnings
@@ -382,7 +383,7 @@
 
 static quadrant_e getLedQuadrant(const int ledIndex)
 {
-    const ledConfig_t *ledConfig = &ledStripConfig()->ledConfigs[ledIndex];
+    const ledConfig_t *ledConfig = &currentLedStripConfig->ledConfigs[ledIndex];
 
     int x = ledGetX(ledConfig);
     int y = ledGetY(ledConfig);
@@ -400,7 +401,6 @@
     return quad;
 }
 
-<<<<<<< HEAD
 static hsvColor_t* getDirectionalModeColor(const int ledIndex, const modeColorIndexes_t *modeColors)
 {
     const ledConfig_t *ledConfig = &currentLedStripConfig->ledConfigs[ledIndex];
@@ -410,31 +410,6 @@
         if (ledDirection & (1 << i)) {
             return &currentLedStripConfig->colors[modeColors->color[i]];
         }
-=======
-static const struct {
-    uint8_t dir;             // ledDirectionId_e
-    uint16_t quadrantMask;   // quadrant_e
-} directionQuadrantMap[] = {
-    {LED_DIRECTION_SOUTH, QUADRANT_SOUTH},
-    {LED_DIRECTION_NORTH, QUADRANT_NORTH},
-    {LED_DIRECTION_EAST,  QUADRANT_EAST},
-    {LED_DIRECTION_WEST,  QUADRANT_WEST},
-    {LED_DIRECTION_DOWN,  QUADRANT_ANY},
-    {LED_DIRECTION_UP,    QUADRANT_ANY},
-};
-
-static const hsvColor_t* getDirectionalModeColor(const int ledIndex, const modeColorIndexes_t *modeColors)
-{
-    const ledConfig_t *ledConfig = &ledStripConfig()->ledConfigs[ledIndex];
-
-    quadrant_e quad = getLedQuadrant(ledIndex);
-    for (unsigned i = 0; i < ARRAYLEN(directionQuadrantMap); i++) {
-        ledDirectionId_e dir = directionQuadrantMap[i].dir;
-        quadrant_e quadMask = directionQuadrantMap[i].quadrantMask;
-
-        if (ledGetDirectionBit(ledConfig, dir) && (quad & quadMask))
-            return &ledStripConfig()->colors[modeColors->color[dir]];
->>>>>>> 79b4badf
     }
 
     return NULL;
@@ -461,7 +436,7 @@
 static void applyLedFixedLayers()
 {
     for (int ledIndex = 0; ledIndex < ledCounts.count; ledIndex++) {
-        const ledConfig_t *ledConfig = &ledStripConfig()->ledConfigs[ledIndex];
+        const ledConfig_t *ledConfig = &currentLedStripConfig->ledConfigs[ledIndex];
         hsvColor_t color = *getSC(LED_SCOLOR_BACKGROUND);
 
         int fn = ledGetFunction(ledConfig);
@@ -469,13 +444,13 @@
 
         switch (fn) {
             case LED_FUNCTION_COLOR:
-                color = ledStripConfig()->colors[ledGetColor(ledConfig)];
+                color = currentLedStripConfig->colors[ledGetColor(ledConfig)];
                 break;
 
             case LED_FUNCTION_FLIGHT_MODE:
                 for (unsigned i = 0; i < ARRAYLEN(flightModeToLed); i++)
                     if (!flightModeToLed[i].flightMode || FLIGHT_MODE(flightModeToLed[i].flightMode)) {
-                        const hsvColor_t *directionalColor = getDirectionalModeColor(ledIndex, &ledStripConfig()->modeColors[flightModeToLed[i].ledMode]);
+                        hsvColor_t *directionalColor = getDirectionalModeColor(ledIndex, &currentLedStripConfig->modeColors[flightModeToLed[i].ledMode]);
                         if (directionalColor) {
                             color = *directionalColor;
                         }
@@ -516,7 +491,7 @@
 static void applyLedHsv(uint32_t mask, const hsvColor_t *color)
 {
     for (int ledIndex = 0; ledIndex < ledCounts.count; ledIndex++) {
-        const ledConfig_t *ledConfig = &ledStripConfig()->ledConfigs[ledIndex];
+        const ledConfig_t *ledConfig = &currentLedStripConfig->ledConfigs[ledIndex];
         if ((*ledConfig & mask) == mask)
             setLedHsv(ledIndex, color);
     }
@@ -604,7 +579,7 @@
     *timer += timerDelayUs;
 
     if (!flash) {
-       const hsvColor_t *bgc = getSC(LED_SCOLOR_BACKGROUND);
+       hsvColor_t *bgc = getSC(LED_SCOLOR_BACKGROUND);
        applyLedHsv(LED_MOV_FUNCTION(LED_FUNCTION_BATTERY), bgc);
     }
 }
@@ -633,7 +608,7 @@
     *timer += timerDelay;
 
     if (!flash) {
-        const hsvColor_t *bgc = getSC(LED_SCOLOR_BACKGROUND);
+        hsvColor_t *bgc = getSC(LED_SCOLOR_BACKGROUND);
         applyLedHsv(LED_MOV_FUNCTION(LED_FUNCTION_RSSI), bgc);
     }
 }
@@ -714,7 +689,7 @@
     }
 
     for (int ledIndex = 0; ledIndex < ledCounts.count; ledIndex++) {
-        const ledConfig_t *ledConfig = &ledStripConfig()->ledConfigs[ledIndex];
+        const ledConfig_t *ledConfig = &currentLedStripConfig->ledConfigs[ledIndex];
         if (ledGetOverlayBit(ledConfig, LED_OVERLAY_INDICATOR)) {
             if (getLedQuadrant(ledIndex) & quadrants)
                 setLedHsv(ledIndex, flashColor);
@@ -754,7 +729,7 @@
     }
 
     for (int ledIndex = 0; ledIndex < ledCounts.count; ledIndex++) {
-        const ledConfig_t *ledConfig = &ledStripConfig()->ledConfigs[ledIndex];
+        const ledConfig_t *ledConfig = &currentLedStripConfig->ledConfigs[ledIndex];
         if (ledGetFunction(ledConfig) == LED_FUNCTION_THRUST_RING) {
 
             bool applyColor;
@@ -765,7 +740,7 @@
             }
 
             if (applyColor) {
-                const hsvColor_t *ringColor = &ledStripConfig()->colors[ledGetColor(ledConfig)];
+                const hsvColor_t *ringColor = &currentLedStripConfig->colors[ledGetColor(ledConfig)];
                 setLedHsv(ledIndex, ringColor);
             }
 
@@ -881,7 +856,7 @@
     int nextRow = (frameCounter + 1 < animationFrames) ? frameCounter + 1 : 0;
 
     for (int ledIndex = 0; ledIndex < ledCounts.count; ledIndex++) {
-        const ledConfig_t *ledConfig = &ledStripConfig()->ledConfigs[ledIndex];
+        const ledConfig_t *ledConfig = &currentLedStripConfig->ledConfigs[ledIndex];
 
         if (ledGetY(ledConfig) == previousRow) {
             setLedHsv(ledIndex, getSC(LED_SCOLOR_ANIMATION));
@@ -943,7 +918,7 @@
         return;
     }
 
-    if (IS_RC_MODE_ACTIVE(BOXLEDLOW) && !(ledStripConfig()->ledstrip_visual_beeper && isBeeperOn())) {
+    if (IS_RC_MODE_ACTIVE(BOXLEDLOW) && !(currentLedStripConfig->ledstrip_visual_beeper && isBeeperOn())) {
         if (ledStripEnabled) {
             ledStripDisable();
             ledStripEnabled = false;
@@ -974,7 +949,7 @@
     // apply all layers; triggered timed functions has to update timers
 
     scaledThrottle = ARMING_FLAG(ARMED) ? scaleRange(rcData[THROTTLE], PWM_RANGE_MIN, PWM_RANGE_MAX, 0, 100) : 0;
-    scaledAux = scaleRange(rcData[ledStripConfig()->ledstrip_aux_channel], PWM_RANGE_MIN, PWM_RANGE_MAX, 0, HSV_HUE_MAX + 1);
+    scaledAux = scaleRange(rcData[currentLedStripConfig->ledstrip_aux_channel], PWM_RANGE_MIN, PWM_RANGE_MAX, 0, HSV_HUE_MAX + 1);
 
     applyLedFixedLayers();
 
@@ -990,7 +965,7 @@
 {
     const char *remainingCharacters = colorConfig;
 
-    hsvColor_t *color = &ledStripConfigMutable()->colors[index];
+    hsvColor_t *color = &currentLedStripConfig->colors[index];
 
     bool result = true;
     static const uint16_t hsv_limit[HSV_COLOR_COMPONENT_COUNT] = {
@@ -1043,15 +1018,15 @@
     if (modeIndex < LED_MODE_COUNT) {  // modeIndex_e is unsigned, so one-sided test is enough
         if(modeColorIndex < 0 || modeColorIndex >= LED_DIRECTION_COUNT)
             return false;
-        ledStripConfigMutable()->modeColors[modeIndex].color[modeColorIndex] = colorIndex;
+        currentLedStripConfig->modeColors[modeIndex].color[modeColorIndex] = colorIndex;
     } else if (modeIndex == LED_SPECIAL) {
         if (modeColorIndex < 0 || modeColorIndex >= LED_SPECIAL_COLOR_COUNT)
             return false;
-        ledStripConfigMutable()->specialColors.color[modeColorIndex] = colorIndex;
+        currentLedStripConfig->specialColors.color[modeColorIndex] = colorIndex;
     } else if (modeIndex == LED_AUX_CHANNEL) {
         if (modeColorIndex < 0 || modeColorIndex >= 1)
             return false;
-        ledStripConfigMutable()->ledstrip_aux_channel = colorIndex;
+        currentLedStripConfig->ledstrip_aux_channel = colorIndex;
     } else {
         return false;
     }
@@ -1119,10 +1094,13 @@
 
 void ledStripEnable(void)
 {
+    if (currentLedStripConfig == NULL) {
+        return;
+    }
     reevaluateLedConfig();
     ledStripInitialised = true;
 
-    ws2811LedStripInit(ledStripConfig()->ioTag);
+    ws2811LedStripInit(currentLedStripConfig->ioTag);
 }
 
 static void ledStripDisable(void)
